/*
 * Copyright (C) 2015 Jared Boone, ShareBrained Technology, Inc.
 *
 * This file is part of PortaPack.
 *
 * This program is free software; you can redistribute it and/or modify
 * it under the terms of the GNU General Public License as published by
 * the Free Software Foundation; either version 2, or (at your option)
 * any later version.
 *
 * This program is distributed in the hope that it will be useful,
 * but WITHOUT ANY WARRANTY; without even the implied warranty of
 * MERCHANTABILITY or FITNESS FOR A PARTICULAR PURPOSE.  See the
 * GNU General Public License for more details.
 *
 * You should have received a copy of the GNU General Public License
 * along with this program; see the file COPYING.  If not, write to
 * the Free Software Foundation, Inc., 51 Franklin Street,
 * Boston, MA 02110-1301, USA.
 */

#ifndef __RECEIVER_MODEL_H__
#define __RECEIVER_MODEL_H__

#include <cstdint>
#include <cstddef>

#include "message.hpp"
#include "rf_path.hpp"
#include "max2837.hpp"
#include "volume.hpp"

class ReceiverModel {
public:
	enum class Mode : int32_t {
		AMAudio = 0,
		NarrowbandFMAudio = 1,
		WidebandFMAudio = 2,
		AIS = 3,
		SpectrumAnalysis = 4,
		TPMS = 5,
		ERT = 6,
	};
<<<<<<< HEAD

	constexpr ReceiverModel(
		ClockManager& clock_manager
	) : clock_manager(clock_manager)
	{
	}
=======
>>>>>>> 1d2dd4e1

	rf::Frequency tuning_frequency() const;
	void set_tuning_frequency(rf::Frequency f);

	rf::Frequency frequency_step() const;
	void set_frequency_step(rf::Frequency f);

	int32_t reference_ppm_correction() const;
	void set_reference_ppm_correction(int32_t v);

	bool antenna_bias() const;
	void set_antenna_bias(bool enabled);

	bool rf_amp() const;
	void set_rf_amp(bool enabled);

	int32_t lna() const;
	void set_lna(int32_t v_db);

	uint32_t baseband_bandwidth() const;
	void set_baseband_bandwidth(uint32_t v);

	int32_t vga() const;
	void set_vga(int32_t v_db);

	uint32_t sampling_rate() const;

	uint32_t modulation() const;

	volume_t headphone_volume() const;
	void set_headphone_volume(volume_t v);

	uint32_t baseband_oversampling() const;

	void enable();
	void disable();

	void set_baseband_configuration(const BasebandConfiguration config);

	size_t am_configuration() const;
	void set_am_configuration(const size_t n);

	size_t nbfm_configuration() const;
	void set_nbfm_configuration(const size_t n);

	size_t wfm_configuration() const;
	void set_wfm_configuration(const size_t n);

private:
	rf::Frequency frequency_step_ { 25000 };
	bool enabled_ { false };
	bool rf_amp_ { false };
	bool antenna_bias_ { false };
	int32_t lna_gain_db_ { 32 };
	uint32_t baseband_bandwidth_ { max2837::filter::bandwidth_minimum };
	int32_t vga_gain_db_ { 32 };
	BasebandConfiguration baseband_configuration {
		.mode = 1,			/* TODO: Enum! */
		.sampling_rate = 3072000,
		.decimation_factor = 1,
	};
	size_t am_config_index = 0;
	size_t nbfm_config_index = 0;
	size_t wfm_config_index = 0;
	volume_t headphone_volume_ { -43.0_dB };

	int32_t tuning_offset();

	void update_tuning_frequency();
	void update_antenna_bias();
	void update_rf_amp();
	void update_lna();
	void update_baseband_bandwidth();
	void update_vga();
	void update_baseband_configuration();
	void update_headphone_volume();

<<<<<<< HEAD
=======
	void update_modulation_configuration();
	void update_am_configuration();
	void update_nbfm_configuration();
	void update_wfm_configuration();

>>>>>>> 1d2dd4e1
	void baseband_disable();
};

#endif/*__RECEIVER_MODEL_H__*/<|MERGE_RESOLUTION|>--- conflicted
+++ resolved
@@ -41,15 +41,6 @@
 		TPMS = 5,
 		ERT = 6,
 	};
-<<<<<<< HEAD
-
-	constexpr ReceiverModel(
-		ClockManager& clock_manager
-	) : clock_manager(clock_manager)
-	{
-	}
-=======
->>>>>>> 1d2dd4e1
 
 	rf::Frequency tuning_frequency() const;
 	void set_tuning_frequency(rf::Frequency f);
@@ -127,14 +118,11 @@
 	void update_baseband_configuration();
 	void update_headphone_volume();
 
-<<<<<<< HEAD
-=======
 	void update_modulation_configuration();
 	void update_am_configuration();
 	void update_nbfm_configuration();
 	void update_wfm_configuration();
 
->>>>>>> 1d2dd4e1
 	void baseband_disable();
 };
 
