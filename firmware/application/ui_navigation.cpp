/*
 * Copyright (C) 2015 Jared Boone, ShareBrained Technology, Inc.
 * Copyright (C) 2016 Furrtek
 *
 * This file is part of PortaPack.
 *
 * This program is free software; you can redistribute it and/or modify
 * it under the terms of the GNU General Public License as published by
 * the Free Software Foundation; either version 2, or (at your option)
 * any later version.
 *
 * This program is distributed in the hope that it will be useful,
 * but WITHOUT ANY WARRANTY; without even the implied warranty of
 * MERCHANTABILITY or FITNESS FOR A PARTICULAR PURPOSE.  See the
 * GNU General Public License for more details.
 *
 * You should have received a copy of the GNU General Public License
 * along with this program; see the file COPYING.  If not, write to
 * the Free Software Foundation, Inc., 51 Franklin Street,
 * Boston, MA 02110-1301, USA.
 */

#include "ui_navigation.hpp"

//#include "modules.h"

#include "portapack.hpp"
#include "event_m0.hpp"
#include "bmp_splash.hpp"
#include "bmp_modal_warning.hpp"
#include "portapack_persistent_memory.hpp"

#include "ui_about_simple.hpp"
#include "ui_adsb_rx.hpp"
#include "ui_adsb_tx.hpp"
#include "ui_afsk_rx.hpp"
#include "ui_aprs_rx.hpp"
#include "ui_btle_rx.hpp"
#include "ui_nrf_rx.hpp"
#include "ui_aprs_tx.hpp"
#include "ui_bht_tx.hpp"
#include "ui_coasterp.hpp"
#include "ui_debug.hpp"
#include "ui_encoders.hpp"
#include "ui_fileman.hpp"
#include "ui_freqman.hpp"
#include "ui_jammer.hpp"
#include "ui_keyfob.hpp"
#include "ui_lcr.hpp"
#include "ui_mictx.hpp"
#include "ui_morse.hpp"
//#include "ui_numbers.hpp"
//#include "ui_nuoptix.hpp"
//#include "ui_playdead.hpp"
#include "ui_pocsag_tx.hpp"
#include "ui_rds.hpp"
#include "ui_remote.hpp"
#include "ui_scanner.hpp"
#include "ui_search.hpp"
#include "ui_sd_wipe.hpp"
#include "ui_settings.hpp"
#include "ui_siggen.hpp"
#include "ui_sonde.hpp"
#include "ui_sstvtx.hpp"
//#include "ui_test.hpp"
#include "ui_tone_search.hpp"
#include "ui_touchtunes.hpp"
#include "ui_playlist.hpp"
#include "ui_view_wav.hpp"
#include "ui_whipcalc.hpp"

//#include "acars_app.hpp"
#include "ais_app.hpp"
#include "analog_audio_app.hpp"
#include "analog_tv_app.hpp"
#include "capture_app.hpp"
#include "ert_app.hpp"
#include "lge_app.hpp"
#include "pocsag_app.hpp"
#include "replay_app.hpp"
#include "gps_sim_app.hpp"
#include "soundboard_app.hpp"
#include "tpms_app.hpp"

#include "core_control.hpp"
#include "ui_looking_glass_app.hpp"
#include "file.hpp"
#include "png_writer.hpp"

using portapack::receiver_model;
using portapack::transmitter_model;

namespace ui {

/* SystemStatusView ******************************************************/

SystemStatusView::SystemStatusView(
	NavigationView& nav
) : nav_ (nav)
{
	static constexpr Style style_systemstatus {
		.font = font::fixed_8x16,
		.background = Color::dark_grey(),
		.foreground = Color::white(),
	};
	
	add_children({
		&backdrop,
		&button_back,
		&title,
		&button_title,
		&button_speaker,
		&button_stealth,
		//&button_textentry,
		&button_camera,
		&button_sleep,
		&button_bias_tee,
		&button_clock_status,
		&sd_card_status_view,
	});
	
	if (portapack::persistent_memory::config_speaker()) 
		button_speaker.hidden(false);
	else
		button_speaker.hidden(true);

	button_back.id = -1;	// Special ID used by FocusManager
	title.set_style(&style_systemstatus);
	
	if (portapack::persistent_memory::stealth_mode())
		button_stealth.set_foreground(ui::Color::green());
	
	/*if (!portapack::persistent_memory::ui_config_textentry())
		button_textentry.set_bitmap(&bitmap_icon_keyboard);
	else
		button_textentry.set_bitmap(&bitmap_icon_unistroke);*/

	refresh();
	
	button_back.on_select = [this](ImageButton&){
		if (this->on_back)
			this->on_back();
	};

	button_title.on_select = [this](ImageButton&) {
		this->on_title();
	};
	
	button_speaker.on_select = [this](ImageButton&) {
 		this->on_speaker();
 	};
	
	button_stealth.on_select = [this](ImageButton&) {
		this->on_stealth();
	};
	
	button_bias_tee.on_select = [this](ImageButton&) {
		this->on_bias_tee();
	};
	
	/*button_textentry.on_select = [this](ImageButton&) {
		this->on_textentry();
	};*/

	button_camera.on_select = [this](ImageButton&) {
		this->on_camera();
	};

	button_sleep.on_select = [this](ImageButton&) {
		DisplaySleepMessage message;
		EventDispatcher::send_message(message);
	};

	button_clock_status.on_select = [this](ImageButton&) {
		this->on_clk();
	};
}

void SystemStatusView::refresh() {
	if (!portapack::persistent_memory::config_speaker()) {
		button_speaker.set_foreground(Color::light_grey());
		button_speaker.set_bitmap(&bitmap_icon_speaker_mute);
		button_speaker.hidden(false);
	}		
	else {
		button_speaker.hidden(true);
	}
	if (portapack::get_antenna_bias()) {
		button_bias_tee.set_bitmap(&bitmap_icon_biast_on);
		button_bias_tee.set_foreground(ui::Color::yellow());
	} else {
		button_bias_tee.set_bitmap(&bitmap_icon_biast_off);
		button_bias_tee.set_foreground(ui::Color::light_grey());
	}
	
	if (portapack::clock_manager.get_reference().source == ClockManager::ReferenceSource::External) {
		button_clock_status.set_bitmap(&bitmap_icon_clk_ext);
//		button_bias_tee.set_foreground(ui::Color::green());   Typo?
	} else {
		button_clock_status.set_bitmap(&bitmap_icon_clk_int);
//		button_bias_tee.set_foreground(ui::Color::green());
	}
	if(portapack::persistent_memory::clkout_enabled()) {
		button_clock_status.set_foreground(ui::Color::green());
	} else {
		button_clock_status.set_foreground(ui::Color::light_grey());
	}
	
	set_dirty();
}

void SystemStatusView::set_back_enabled(bool new_value) {
	
	if(new_value){
		add_child(&button_back);
	}
	else{
		remove_child(&button_back);
	}
}

void SystemStatusView::set_title_image_enabled(bool new_value) {

	if(new_value){
		add_child(&button_title);
	}
	else{
		remove_child(&button_title);
	}
}

void SystemStatusView::set_title(const std::string new_value) {
	if( new_value.empty() ) {
		title.set(default_title);
	} else {
		title.set(new_value);
	}
}

void SystemStatusView::on_speaker() {
 	if (!portapack::speaker_mode) 
 	{
 		portapack::set_speaker_mode(true);
 		button_speaker.set_foreground(Color::green());
		button_speaker.set_bitmap(&bitmap_icon_speaker);
 	}
 	else
 	{
 		portapack::set_speaker_mode(false);
 		button_speaker.set_foreground(Color::light_grey());
		button_speaker.set_bitmap(&bitmap_icon_speaker_mute);
 	}

 }


void SystemStatusView::on_stealth() {
	bool mode = not portapack::persistent_memory::stealth_mode();
	
	portapack::persistent_memory::set_stealth_mode(mode);

	button_stealth.set_foreground(mode ? Color::green() : Color::light_grey());
}

void SystemStatusView::on_bias_tee() {
	if (!portapack::antenna_bias) {
		nav_.display_modal("Bias voltage", "Enable DC voltage on\nantenna connector?", YESNO, [this](bool v) {
				if (v) {
					portapack::set_antenna_bias(true);
					//radio::set_antenna_bias(true);
					receiver_model.set_antenna_bias();
					transmitter_model.set_antenna_bias();
					refresh();
				}
			});
	} else {
		portapack::set_antenna_bias(false);
		//radio::set_antenna_bias(false);
		receiver_model.set_antenna_bias();
		transmitter_model.set_antenna_bias();
		refresh();
	}
}

/*void SystemStatusView::on_textentry() {
	uint8_t cfg;
	
	cfg = portapack::persistent_memory::ui_config_textentry();
	portapack::persistent_memory::set_config_textentry(cfg ^ 1);
	
	if (!cfg)
		button_textentry.set_bitmap(&bitmap_icon_unistroke);
	else
		button_textentry.set_bitmap(&bitmap_icon_keyboard);
}*/

void SystemStatusView::on_camera() {
	auto path = next_filename_stem_matching_pattern(u"SCR_????");
	if( path.empty() ) {
		return;
	}

	PNGWriter png;
	auto create_error = png.create(path.replace_extension(u".PNG"));
	if( create_error.is_valid() ) {
		return;
	}

	for(int i = 0; i < 320; i++) {
		std::array<ColorRGB888, 240> row;
		portapack::display.read_pixels({ 0, i, 240, 1 }, row);
		png.write_scanline(row);
	}
}

void SystemStatusView::on_clk() {
	bool v = portapack::persistent_memory::clkout_enabled();
	if(v) {
		v = false;
	} else {
		v = true;
	}
	portapack::clock_manager.enable_clock_output(v);
	portapack::persistent_memory::set_clkout_enabled(v);
	refresh();
}

void SystemStatusView::on_title() {
	if(nav_.is_top())
		nav_.push<AboutView>();
	else
		nav_.pop();
}

/* Information View *****************************************************/

InformationView::InformationView(
	NavigationView& nav
) : nav_ (nav)
{
		static constexpr Style style_infobar {
		.font = font::fixed_8x16,
		.background = {33, 33, 33},
		.foreground = Color::white(),
	};

	add_children({
	&backdrop,
	&version,
	&ltime
	});

	version.set_style(&style_infobar);

	ltime.set_hide_clock(portapack::persistent_memory::hide_clock());
	ltime.set_style(&style_infobar);
	ltime.set_seconds_enabled(true);
	ltime.set_date_enabled(portapack::persistent_memory::clock_with_date());
	set_dirty();
}

void InformationView::refresh() {
	ltime.set_hide_clock(portapack::persistent_memory::hide_clock());
	ltime.set_seconds_enabled(true);
	ltime.set_date_enabled(portapack::persistent_memory::clock_with_date());	

}

/* Navigation ************************************************************/

bool NavigationView::is_top() const {
	return view_stack.size() == 1;
}

View* NavigationView::push_view(std::unique_ptr<View> new_view) {
	free_view();

	const auto p = new_view.get();
	view_stack.emplace_back(std::move(new_view));

	update_view();

	return p;
}

void NavigationView::pop() {
	if( view() == modal_view ) {
		modal_view = nullptr;
	}

	// Can't pop last item from stack.
	if( view_stack.size() > 1 ) {
		free_view();

		view_stack.pop_back();

		update_view();
	}

}

void NavigationView::pop_modal() {
	if( view() == modal_view ) {
		modal_view = nullptr;
	}

	// Pop modal view + underlying app view
	if( view_stack.size() > 2 ) {
		free_view();
		view_stack.pop_back();
		free_view();
		view_stack.pop_back();

		update_view();
	}
}

void NavigationView::display_modal(
	const std::string& title,
	const std::string& message
) {
	display_modal(title, message, INFO, nullptr);
}

void NavigationView::display_modal(
	const std::string& title,
	const std::string& message,
	const modal_t type,
	const std::function<void(bool)> on_choice
) {
	/* If a modal view is already visible, don't display another */
	if( !modal_view ) {
		modal_view = push<ModalMessageView>(title, message, type, on_choice);
	}
}

void NavigationView::free_view() {
	remove_child(view());
}

void NavigationView::update_view() {
	const auto new_view = view_stack.back().get();
	
	add_child(new_view);
	new_view->set_parent_rect({ {0, 0}, size() });
	
	focus();
	set_dirty();

	if( on_view_changed ) {
		on_view_changed(*new_view);
	}
}

Widget* NavigationView::view() const {
	return children_.empty() ? nullptr : children_[0];
}

void NavigationView::focus() {
	if( view() ) {
		view()->focus();
	}
}

/* ReceiversMenuView *****************************************************/

ReceiversMenuView::ReceiversMenuView(NavigationView& nav) {
	add_items({
		//{ "..", 		ui::Color::light_grey(),&bitmap_icon_previous,	[&nav](){ nav.pop(); } },
		{ "ADS-B", 		ui::Color::green(),		&bitmap_icon_adsb,		[&nav](){ nav.push<ADSBRxView>(); }, },
		//{ "ACARS", 		ui::Color::yellow(),	&bitmap_icon_adsb,		[&nav](){ nav.push<ACARSAppView>(); }, },
		{ "AIS Boats",	ui::Color::green(),		&bitmap_icon_ais,		[&nav](){ nav.push<AISAppView>(); } },
		{ "AFSK", 		ui::Color::yellow(),	&bitmap_icon_modem,	[&nav](){ nav.push<AFSKRxView>(); } },
		{ "BTLE",		ui::Color::yellow(),	&bitmap_icon_btle,		[&nav](){ nav.push<BTLERxView>(); } },
		{ "NRF", 		ui::Color::yellow(),	&bitmap_icon_nrf,		[&nav](){ nav.push<NRFRxView>(); } }, 
		{ "Audio", 		ui::Color::green(),		&bitmap_icon_speaker,	[&nav](){ nav.push<AnalogAudioView>(); } },
		{ "Analog TV", 	ui::Color::yellow(),	&bitmap_icon_sstv,		[&nav](){ nav.push<AnalogTvView>(); } },
		{ "ERT Meter", 	ui::Color::green(), 	&bitmap_icon_ert,		[&nav](){ nav.push<ERTAppView>(); } },
		{ "POCSAG", 	ui::Color::green(),		&bitmap_icon_pocsag,	[&nav](){ nav.push<POCSAGAppView>(); } },
		{ "Radiosnde", 	ui::Color::green(),		&bitmap_icon_sonde,		[&nav](){ nav.push<SondeView>(); } },
		{ "TPMS Cars", 	ui::Color::green(),		&bitmap_icon_tpms,		[&nav](){ nav.push<TPMSAppView>(); } },
		{ "APRS", 		ui::Color::green(),		&bitmap_icon_aprs,		[&nav](){ nav.push<APRSRXView>(); } }
		/*
		{ "DMR", 		ui::Color::dark_grey(),	&bitmap_icon_dmr,		[&nav](){ nav.push<NotImplementedView>(); } },
		{ "SIGFOX", 	ui::Color::dark_grey(),	&bitmap_icon_fox,		[&nav](){ nav.push<NotImplementedView>(); } }, // SIGFRXView
		{ "LoRa", 		ui::Color::dark_grey(),	&bitmap_icon_lora,		[&nav](){ nav.push<NotImplementedView>(); } },
		{ "SSTV", 		ui::Color::dark_grey(), &bitmap_icon_sstv,		[&nav](){ nav.push<NotImplementedView>(); } },
		{ "TETRA", 		ui::Color::dark_grey(),	&bitmap_icon_tetra,		[&nav](){ nav.push<NotImplementedView>(); } },*/
	});
	
	//set_highlighted(4);		// Default selection is "Audio"
}

/* TransmittersMenuView **************************************************/

TransmittersMenuView::TransmittersMenuView(NavigationView& nav) {
	add_items({
		//{ "..",				ui::Color::light_grey(),&bitmap_icon_previous,	[&nav](){ nav.pop(); } },
		{ "ADS-B [S]",		ui::Color::yellow(), 	&bitmap_icon_adsb,		[&nav](){ nav.push<ADSBTxView>(); } },
		{ "APRS", 			ui::Color::green(),		&bitmap_icon_aprs,		[&nav](){ nav.push<APRSTXView>(); } },
		{ "BHT Xy/EP", 		ui::Color::green(), 	&bitmap_icon_bht,		[&nav](){ nav.push<BHTView>(); } },
		{ "GPS Sim",		ui::Color::yellow(),	&bitmap_icon_gps_sim,		[&nav](){ nav.push<GpsSimAppView>(); } },
		{ "Jammer", 		ui::Color::green(),		&bitmap_icon_jammer,	[&nav](){ nav.push<JammerView>(); } },
		{ "Key fob", 		ui::Color::orange(),	&bitmap_icon_keyfob,	[&nav](){ nav.push<KeyfobView>(); } },
		{ "LGE tool", 		ui::Color::yellow(),	&bitmap_icon_lge,		[&nav](){ nav.push<LGEView>(); } },
		{ "Morse",			ui::Color::green(),		&bitmap_icon_morse,		[&nav](){ nav.push<MorseView>(); } },
		{ "BurgerPgr",		ui::Color::yellow(), 	&bitmap_icon_burger,	[&nav](){ nav.push<CoasterPagerView>(); } },
		//{ "Nuoptix DTMF", 	ui::Color::green(),		&bitmap_icon_nuoptix,	[&nav](){ nav.push<NuoptixView>(); } },
		{ "OOK",			ui::Color::yellow(),	&bitmap_icon_remote,	[&nav](){ nav.push<EncodersView>(); } },
		{ "POCSAG", 		ui::Color::green(),		&bitmap_icon_pocsag,	[&nav](){ nav.push<POCSAGTXView>(); } },
		{ "RDS",			ui::Color::green(),		&bitmap_icon_rds,		[&nav](){ nav.push<RDSView>(); } },
		{ "Soundbrd",		ui::Color::green(), 	&bitmap_icon_soundboard,[&nav](){ nav.push<SoundBoardView>(); } },
		{ "SSTV", 			ui::Color::green(), 	&bitmap_icon_sstv,		[&nav](){ nav.push<SSTVTXView>(); } },
		{ "TEDI/LCR",		ui::Color::yellow(), 	&bitmap_icon_lcr,		[&nav](){ nav.push<LCRView>(); } },
		{ "TouchTune",		ui::Color::yellow(),	&bitmap_icon_remote,	[&nav](){ nav.push<TouchTunesView>(); } },
                { "Playlist",           ui::Color::yellow(),    &bitmap_icon_remote,    [&nav](){ nav.push<PlaylistView>(); } },

		//{ "Remote",			ui::Color::dark_grey(),	&bitmap_icon_remote,	[&nav](){ nav.push<RemoteView>(); } },
	});
}

/* UtilitiesMenuView *****************************************************/

UtilitiesMenuView::UtilitiesMenuView(NavigationView& nav) {
	add_items({
		//{ "Test app", 		ui::Color::dark_grey(),	nullptr,				[&nav](){ nav.push<TestView>(); } },
		//{ "..", 			ui::Color::light_grey(),&bitmap_icon_previous,		[&nav](){ nav.pop(); } },
		{ "Freq. manager",	ui::Color::green(), 	&bitmap_icon_freqman,		[&nav](){ nav.push<FrequencyManagerView>(); } },
		{ "File manager", 	ui::Color::yellow(),	&bitmap_icon_dir,			[&nav](){ nav.push<FileManagerView>(); } },
		//{ "Notepad",		ui::Color::dark_grey(),	&bitmap_icon_notepad,		[&nav](){ nav.push<NotImplementedView>(); } },
		{ "Signal gen", 	ui::Color::green(), 	&bitmap_icon_cwgen,			[&nav](){ nav.push<SigGenView>(); } },
		//{ "Tone search",	ui::Color::dark_grey(), nullptr,					[&nav](){ nav.push<ToneSearchView>(); } },
<<<<<<< HEAD
		{ "WAV viewer",	ui::Color::yellow(),	&bitmap_icon_soundboard,	[&nav](){ nav.push<ViewWavView>(); } },
		{ "Antenna length",	ui::Color::green(),		&bitmap_icon_tools_antenna,	[&nav](){ nav.push<WhipCalcView>(); } }
		{ "Wipe SD Card",	ui::Color::red(),		&bitmap_icon_tools_wipesd,	[&nav](){ nav.push<WipeSDView>(); } },
=======
		{ "Wave viewer",	ui::Color::yellow(),	&bitmap_icon_soundboard,	[&nav](){ nav.push<ViewWavView>(); } },
		{ "Antenna length",	ui::Color::green(),		&bitmap_icon_tools_antenna,	[&nav](){ nav.push<WhipCalcView>(); } },
		{ "Wipe SD Card",	ui::Color::red(),		&bitmap_icon_tools_wipesd,	[&nav](){ nav.push<WipeSDView>(); } },

>>>>>>> 0fed174a
	});
	set_max_rows(2); // allow wider buttons
}

/* SystemMenuView ********************************************************/

void SystemMenuView::hackrf_mode(NavigationView& nav) {
	nav.push<ModalMessageView>("HackRF mode", " This mode enables HackRF\n functionality. To return,\n  press the reset button.\n\n  Switch to HackRF mode?", YESNO,
		[this](bool choice) {
			if (choice) {
				EventDispatcher::request_stop();
			}
		}
	);
}

SystemMenuView::SystemMenuView(NavigationView& nav) {
	add_items({
		//{ "Play dead",				ui::Color::red(),		&bitmap_icon_playdead,	[&nav](){ nav.push<PlayDeadView>(); } },
		{ "Receive", 	ui::Color::cyan(),			&bitmap_icon_receivers,	[&nav](){ nav.push<ReceiversMenuView>(); } },
		{ "Transmit", 	ui::Color::cyan(),			&bitmap_icon_transmit,	[&nav](){ nav.push<TransmittersMenuView>(); } },
		{ "Capture",	ui::Color::red(),			&bitmap_icon_capture,	[&nav](){ nav.push<CaptureAppView>(); } },
		{ "Replay",		ui::Color::green(),			&bitmap_icon_replay,	[&nav](){ nav.push<ReplayAppView>(); } },
		{ "Search",		ui::Color::yellow(),	    &bitmap_icon_search,	[&nav](){ nav.push<SearchView>(); } },
		{ "Scanner",	ui::Color::yellow(),			&bitmap_icon_scanner,	[&nav](){ nav.push<ScannerView>(); } },
		{ "Microphone",	ui::Color::yellow(),		&bitmap_icon_microphone,[&nav](){ nav.push<MicTXView>(); } },
		{ "Looking Glass",	ui::Color::yellow(),		&bitmap_icon_looking,	[&nav](){ nav.push<GlassView>(); } },
		{ "Utilities",		ui::Color::cyan(),			&bitmap_icon_utilities,	[&nav](){ nav.push<UtilitiesMenuView>(); } },
		{ "Settings", 	ui::Color::cyan(),			&bitmap_icon_setup,	  	[&nav](){ nav.push<SettingsMenuView>(); } },
		{ "Debug",		ui::Color::light_grey(),	&bitmap_icon_debug,		[&nav](){ nav.push<DebugMenuView>(); } },
		{ "HackRF", 	ui::Color::cyan(),			&bitmap_icon_hackrf,	[this, &nav](){ hackrf_mode(nav); } },
		//{ "About", 		ui::Color::cyan(),			nullptr,				[&nav](){ nav.push<AboutView>(); } }
	});
	set_max_rows(2); // allow wider buttons
	set_arrow_enabled(false);
	//set_highlighted(1);		// Startup selection
}

/* SystemView ************************************************************/

static constexpr ui::Style style_default {
	.font = ui::font::fixed_8x16,
	.background = ui::Color::black(),
	.foreground = ui::Color::white()
};

SystemView::SystemView(
	Context& context,
	const Rect parent_rect
) : View { parent_rect },
	context_(context)
{
	set_style(&style_default);

	constexpr ui::Dim status_view_height = 16;
	constexpr ui::Dim info_view_height = 16;
	
	add_child(&status_view);
	status_view.set_parent_rect({
		{ 0, 0 },
		{ parent_rect.width(), status_view_height }
	});
	status_view.on_back = [this]() {
		this->navigation_view.pop();
	};

	add_child(&navigation_view);
	navigation_view.set_parent_rect({
		{ 0, status_view_height },
		{ parent_rect.width(), static_cast<ui::Dim>(parent_rect.height() - status_view_height) }
	});

	add_child(&info_view);
	info_view.set_parent_rect({
		{0, 19 * 16},
		{ parent_rect.width(), info_view_height }
	});

	navigation_view.on_view_changed = [this](const View& new_view) {
		
		if(!this->navigation_view.is_top()){
			remove_child(&info_view);
		}
		else{
			add_child(&info_view);
			info_view.refresh();
		}
		
		this->status_view.set_back_enabled(!this->navigation_view.is_top());
		this->status_view.set_title_image_enabled(this->navigation_view.is_top());
		this->status_view.set_title(new_view.title());
		this->status_view.set_dirty();
		
	};


	// portapack::persistent_memory::set_playdead_sequence(0x8D1);
				
	// Initial view
	/*if ((portapack::persistent_memory::playing_dead() == 0x5920C1DF) ||		// Enable code
		(portapack::persistent_memory::ui_config() & 16)) {					// Login option
		navigation_view.push<PlayDeadView>();
	} else {*/
	
		navigation_view.push<SystemMenuView>();
		
		if (portapack::persistent_memory::config_splash())
		{
			navigation_view.push<BMPView>();
		}
			status_view.set_back_enabled(false);
			status_view.set_title_image_enabled(true);
			status_view.set_dirty();
		//else
		//	navigation_view.push<SystemMenuView>();
			
	//}
}

Context& SystemView::context() const {
	return context_;
}

/* ***********************************************************************/

void BMPView::focus() {
	button_done.focus();
}

BMPView::BMPView(NavigationView& nav) {
	add_children({
		&button_done
	});
	
	button_done.on_select = [this, &nav](Button&){
		nav.pop();
	};
}

void BMPView::paint(Painter&) {
	if(!portapack::display.drawBMP2({ 0, 0 }, "splash.bmp"))
		portapack::display.drawBMP({(240 - 230) / 2, (320 - 50) / 2 - 10}, splash_bmp, false);
}

/* NotImplementedView ****************************************************/

/*NotImplementedView::NotImplementedView(NavigationView& nav) {
	button_done.on_select = [&nav](Button&){
		nav.pop();
	};

	add_children({
		&text_title,
		&button_done,
	});
}

void NotImplementedView::focus() {
	button_done.focus();
}*/

/* ModalMessageView ******************************************************/

ModalMessageView::ModalMessageView(
	NavigationView& nav,
	const std::string& title,
	const std::string& message,
	const modal_t type,
	const std::function<void(bool)> on_choice
) : title_ { title },
	message_ { message },
	type_ { type },
	on_choice_ { on_choice }
{
	if (type == INFO) {
		add_child(&button_ok);
		
		button_ok.on_select = [&nav](Button&){
			nav.pop();
		};
	} else if (type == YESNO) {
		add_children({
			&button_yes,
			&button_no
		});
		
		button_yes.on_select = [this, &nav](Button&){
			if (on_choice_) on_choice_(true);
			nav.pop();
		};
		button_no.on_select = [this, &nav](Button&){
			if (on_choice_) on_choice_(false);
			nav.pop();
		};
	} else if (type == YESCANCEL) {
		add_children({
			&button_yes,
			&button_no
		});
		
		button_yes.on_select = [this, &nav](Button&){
			if (on_choice_) on_choice_(true);
			nav.pop();
		};
		button_no.on_select = [this, &nav](Button&){
			//if (on_choice_) on_choice_(false);
			nav.pop_modal();
		};
	} else {	// ABORT
		add_child(&button_ok);
		
		button_ok.on_select = [this, &nav](Button&){
			if (on_choice_) on_choice_(true);
			nav.pop_modal();
		};
	}
}

void ModalMessageView::paint(Painter& painter) {
	size_t pos, i = 0, start = 0;
	
	portapack::display.drawBMP({ 100, 48 }, modal_warning_bmp, false);
	
	// Terrible...
	while ((pos = message_.find("\n", start)) != std::string::npos) {
		painter.draw_string(
			{ 1 * 8, (Coord)(120 + (i * 16)) },
			style(),
			message_.substr(start, pos - start)
		);
		i++;
		start = pos + 1;
	}
	painter.draw_string(
		{ 1 * 8, (Coord)(120 + (i * 16)) },
		style(),
		message_.substr(start, pos)
	);
}

void ModalMessageView::focus() {
	if ((type_ == YESNO) || (type_ == YESCANCEL)) {
		button_yes.focus();
	} else {
		button_ok.focus();
	}
}

} /* namespace ui */<|MERGE_RESOLUTION|>--- conflicted
+++ resolved
@@ -530,16 +530,9 @@
 		//{ "Notepad",		ui::Color::dark_grey(),	&bitmap_icon_notepad,		[&nav](){ nav.push<NotImplementedView>(); } },
 		{ "Signal gen", 	ui::Color::green(), 	&bitmap_icon_cwgen,			[&nav](){ nav.push<SigGenView>(); } },
 		//{ "Tone search",	ui::Color::dark_grey(), nullptr,					[&nav](){ nav.push<ToneSearchView>(); } },
-<<<<<<< HEAD
-		{ "WAV viewer",	ui::Color::yellow(),	&bitmap_icon_soundboard,	[&nav](){ nav.push<ViewWavView>(); } },
-		{ "Antenna length",	ui::Color::green(),		&bitmap_icon_tools_antenna,	[&nav](){ nav.push<WhipCalcView>(); } }
-		{ "Wipe SD Card",	ui::Color::red(),		&bitmap_icon_tools_wipesd,	[&nav](){ nav.push<WipeSDView>(); } },
-=======
 		{ "Wave viewer",	ui::Color::yellow(),	&bitmap_icon_soundboard,	[&nav](){ nav.push<ViewWavView>(); } },
 		{ "Antenna length",	ui::Color::green(),		&bitmap_icon_tools_antenna,	[&nav](){ nav.push<WhipCalcView>(); } },
 		{ "Wipe SD Card",	ui::Color::red(),		&bitmap_icon_tools_wipesd,	[&nav](){ nav.push<WipeSDView>(); } },
-
->>>>>>> 0fed174a
 	});
 	set_max_rows(2); // allow wider buttons
 }
