--- conflicted
+++ resolved
@@ -22,8 +22,6 @@
 #include "event_m0.hpp"
 
 #include "portapack.hpp"
-#include "portapack_shared_memory.hpp"
-#include "portapack_persistent_memory.hpp"
 
 #include "sd_card.hpp"
 #include "time.hpp"
@@ -128,7 +126,6 @@
 		portapack::io.lcd_backlight(false);
 		portapack::display.sleep();
 	} else {
-		portapack::bl_tick_counter = 0;
 		portapack::display.wake();
 		portapack::io.lcd_backlight(true);
 	}
@@ -189,14 +186,14 @@
 	if( events & EVT_MASK_SWITCHES ) {
 		handle_switches();
 	}
-	
-	if( events & EVT_MASK_ENCODER ) {
-		handle_encoder();
-	}
 
 	if( !display_sleep ) {
 		if( events & EVT_MASK_LCD_FRAME_SYNC ) {
 			handle_lcd_frame_sync();
+		}
+
+		if( events & EVT_MASK_ENCODER ) {
+			handle_encoder();
 		}
 
 		if( events & EVT_MASK_TOUCH ) {
@@ -242,7 +239,6 @@
 		for(const auto child : w->children()) {
 			const auto touched_widget = touch_widget(child, event);
 			if( touched_widget ) {
-				portapack::bl_tick_counter = 0;
 				return touched_widget;
 			}
 		}
@@ -251,7 +247,6 @@
 		if( r.contains(event.point) ) {
 			if( w->on_touch(event) ) {
 				// This widget responded. Return it up the call stack.
-				portapack::bl_tick_counter = 0;
 				return w;
 			}
 		}
@@ -347,15 +342,6 @@
 }
 
 void EventDispatcher::init_message_queues() {
-<<<<<<< HEAD
-	new (&shared_memory.baseband_queue) MessageQueue(
-		shared_memory.baseband_queue_data, SharedMemory::baseband_queue_k
-	);
-	new (&shared_memory.application_queue) MessageQueue(
-		shared_memory.application_queue_data, SharedMemory::application_queue_k
-	);
-
-=======
 	new (&shared_memory) SharedMemory;
 }
 
@@ -369,5 +355,4 @@
 
 MessageHandlerRegistration::~MessageHandlerRegistration() {
 	message_map.unregister_handler(message_id);
->>>>>>> fe1a6c09
 }