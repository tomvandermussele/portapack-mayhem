--- conflicted
+++ resolved
@@ -45,259 +45,252 @@
 
 using namespace sd_card;
 
-namespace ui {
-
-enum modal_t {
-	INFO = 0,
-	YESNO,
-	YESCANCEL,
-	ABORT
-};
-
-class NavigationView : public View {
-public:
-	std::function<void(const View&)> on_view_changed { };
-
-	NavigationView() = default;
-
-	NavigationView(const NavigationView&) = delete;
-	NavigationView(NavigationView&&) = delete;
-	NavigationView& operator=(const NavigationView&) = delete;
-	NavigationView& operator=(NavigationView&&) = delete;
-
-	bool is_top() const;
-
-	template<class T, class... Args>
-	T* push(Args&&... args) {
-		return reinterpret_cast<T*>(push_view(std::unique_ptr<View>(new T(*this, std::forward<Args>(args)...))));
-	}
-	template<class T, class... Args>
-	T* replace(Args&&... args) {
-		pop();
-		return reinterpret_cast<T*>(push_view(std::unique_ptr<View>(new T(*this, std::forward<Args>(args)...))));
-	}
-	
-	void push(View* v);
-	void replace(View* v);
-
-	void pop();
-	void pop_modal();
-
-	void display_modal(const std::string& title, const std::string& message);
-	void display_modal(const std::string& title, const std::string& message, const modal_t type, const std::function<void(bool)> on_choice = nullptr);
-
-	void focus() override;
-
-private:
-	std::vector<std::unique_ptr<View>> view_stack { };
-	Widget* modal_view { nullptr };
-
-	Widget* view() const;
-
-	void free_view();
-	void update_view();
-	View* push_view(std::unique_ptr<View> new_view);
-};
-
-class SystemStatusView : public View {
-public:
-	std::function<void(void)> on_back { };
-
-	SystemStatusView(NavigationView& nav);
-
-	void set_back_enabled(bool new_value);
-	void set_title_image_enabled(bool new_value);
-	void set_title(const std::string new_value);
-
-private:
-	static constexpr auto default_title = "";
-	
-	NavigationView& nav_;
-
-	Rectangle backdrop {
-		{ 0 * 8, 0 * 16, 240, 16 },
-		Color::dark_grey()
-	};
-
-	ImageButton button_back {
-		{ 2, 0 * 16, 16, 16 },
-		&bitmap_icon_previous,
-		Color::white(),
-		Color::dark_grey()
-	};
-
-	Text title {
-		{ 20, 0, 14 * 8, 1 * 16 },
-		default_title,
-	};
-
-	ImageButton button_title {
-		{2, 0, 80, 16},
-		&bitmap_titlebar_image,
-		Color::white(),
-		Color::dark_grey()
-	};
-
-	ImageButton button_speaker {
- 		{ 17 * 8, 0, 2 * 8, 1 * 16 },
- 		&bitmap_icon_speaker_mute,
- 		Color::light_grey(),
- 		Color::dark_grey()
- 	};
-	
-	ImageButton button_stealth {
-		{ 19 * 8, 0, 2 * 8, 1 * 16 },
-		&bitmap_icon_stealth,
-		Color::light_grey(),
-		Color::dark_grey()
-	};
-	
-	/*ImageButton button_textentry {
+namespace ui
+{
+
+	enum modal_t
+	{
+		INFO = 0,
+		YESNO,
+		YESCANCEL,
+		ABORT
+	};
+
+	class NavigationView : public View
+	{
+	public:
+		std::function<void(const View &)> on_view_changed{};
+
+		NavigationView() = default;
+
+		NavigationView(const NavigationView &) = delete;
+		NavigationView(NavigationView &&) = delete;
+		NavigationView &operator=(const NavigationView &) = delete;
+		NavigationView &operator=(NavigationView &&) = delete;
+
+		bool is_top() const;
+
+		template <class T, class... Args>
+		T *push(Args &&...args)
+		{
+			return reinterpret_cast<T *>(push_view(std::unique_ptr<View>(new T(*this, std::forward<Args>(args)...))));
+		}
+		template <class T, class... Args>
+		T *replace(Args &&...args)
+		{
+			pop();
+			return reinterpret_cast<T *>(push_view(std::unique_ptr<View>(new T(*this, std::forward<Args>(args)...))));
+		}
+
+		void push(View *v);
+		void replace(View *v);
+
+		void pop();
+		void pop_modal();
+
+		void display_modal(const std::string &title, const std::string &message);
+		void display_modal(const std::string &title, const std::string &message, const modal_t type, const std::function<void(bool)> on_choice = nullptr);
+
+		void focus() override;
+
+	private:
+		std::vector<std::unique_ptr<View>> view_stack{};
+		Widget *modal_view{nullptr};
+
+		Widget *view() const;
+
+		void free_view();
+		void update_view();
+		View *push_view(std::unique_ptr<View> new_view);
+	};
+
+	class SystemStatusView : public View
+	{
+	public:
+		std::function<void(void)> on_back{};
+
+		SystemStatusView(NavigationView &nav);
+
+		void set_back_enabled(bool new_value);
+		void set_title_image_enabled(bool new_value);
+		void set_title(const std::string new_value);
+
+	private:
+		static constexpr auto default_title = "";
+
+		NavigationView &nav_;
+
+		Rectangle backdrop{
+			{0 * 8, 0 * 16, 240, 16},
+			Color::dark_grey()};
+
+		ImageButton button_back{
+			{2, 0 * 16, 16, 16},
+			&bitmap_icon_previous,
+			Color::white(),
+			Color::dark_grey()};
+
+		Text title{
+			{20, 0, 14 * 8, 1 * 16},
+			default_title,
+		};
+
+		ImageButton button_title{
+			{2, 0, 80, 16},
+			&bitmap_titlebar_image,
+			Color::white(),
+			Color::dark_grey()};
+
+		ImageButton button_speaker{
+			{17 * 8, 0, 2 * 8, 1 * 16},
+			&bitmap_icon_speaker_mute,
+			Color::light_grey(),
+			Color::dark_grey()};
+
+		ImageButton button_stealth{
+			{19 * 8, 0, 2 * 8, 1 * 16},
+			&bitmap_icon_stealth,
+			Color::light_grey(),
+			Color::dark_grey()};
+
+		/*ImageButton button_textentry {
 		{ 170, 0, 2 * 8, 1 * 16 },
 		&bitmap_icon_unistroke,
 		Color::white(),
 		Color::dark_grey()
 	};*/
 
-	ImageButton button_camera {
-		{ 21 * 8, 0, 2 * 8, 1 * 16 },
-		&bitmap_icon_camera,
-		Color::white(),
-		Color::dark_grey()
-	};
-
-	ImageButton button_sleep {
-		{ 23 * 8, 0, 2 * 8, 1 * 16 },
-		&bitmap_icon_sleep,
-		Color::white(),
-		Color::dark_grey()
-	};
-	
-	ImageButton button_bias_tee {
-		{ 25 * 8, 0, 12, 1 * 16 },
-		&bitmap_icon_biast_off,
-		Color::light_grey(),
-		Color::dark_grey()
-	};
-	
-	ImageButton button_clock_status {
-		{ 27 * 8, 0 * 16,  2 * 8, 1 * 16 },
-		&bitmap_icon_clk_int,
-		Color::light_grey(),
-		Color::dark_grey()
-	};
-	
-	SDCardStatusView sd_card_status_view {
-		{ 28 * 8, 0 * 16,  2 * 8, 1 * 16 }
-	};
-
-	void on_speaker();
-	void on_stealth();
-	void on_bias_tee();
-	//void on_textentry();
-	void on_camera();
-	void on_title();
-	void refresh();
-	void on_clk();
-	
-	MessageHandlerRegistration message_handler_refresh {
-		Message::ID::StatusRefresh,
-		[this](const Message* const p) {
-			(void)p;
-			this->refresh();
-		}
-	};
-};
-
-class InformationView : public View {
-public:
-	InformationView(NavigationView& nav);
-	void refresh();	
-private:
-<<<<<<< HEAD
-	static constexpr auto version_string = "v1.4.1";
-=======
-	static constexpr auto version_string = "v1.4.2";
->>>>>>> e3de4667
-	NavigationView& nav_;
-
-	Rectangle backdrop {
-		{ 0, 0 * 16, 240, 16 },
-		{33, 33, 33}
-	};
-
-	Text version {
-		{2, 0, 11 * 8, 16},
-		version_string
-	};
-	
-	LiveDateTime ltime {
-		{86, 0, 19 * 8, 16}
-	};
-	
-
-};
-
-class BMPView : public View {
-public:
-	BMPView(NavigationView& nav);
-	void paint(Painter&) override;
-	void focus() override;
-
-private:
-	Text text_info {
-		{ 4*8, 284, 20 * 8, 16 },
-		"Version " VERSION_STRING
-	};
-	
-	Button button_done {
-		{ 240, 0, 1, 1 },
-		""
-	};
-};
-
-class ReceiversMenuView : public BtnGridView {
-public:
-	ReceiversMenuView(NavigationView& nav);
-	std::string title() const override { return "Receivers"; };
-};
-
-class TransmittersMenuView : public BtnGridView {
-public:
-	TransmittersMenuView(NavigationView& nav);
-	std::string title() const override { return "Transmitters"; };
-};
-
-class UtilitiesMenuView : public BtnGridView {
-public:
-	UtilitiesMenuView(NavigationView& nav);
-	std::string title() const override { return "Utilities"; };	
-};
-
-class SystemMenuView : public BtnGridView {
-public:
-	SystemMenuView(NavigationView& nav);
-private:
-	void hackrf_mode(NavigationView& nav);
-};
-
-class SystemView : public View {
-public:
-	SystemView(
-		Context& context,
-		const Rect parent_rect
-	);
-
-	Context& context() const override;
-
-private:
-	SystemStatusView status_view { navigation_view };
-	InformationView info_view { navigation_view };
-	NavigationView navigation_view { };
-	Context& context_;
-};
-
-/*class NotImplementedView : public View {
+		ImageButton button_camera{
+			{21 * 8, 0, 2 * 8, 1 * 16},
+			&bitmap_icon_camera,
+			Color::white(),
+			Color::dark_grey()};
+
+		ImageButton button_sleep{
+			{23 * 8, 0, 2 * 8, 1 * 16},
+			&bitmap_icon_sleep,
+			Color::white(),
+			Color::dark_grey()};
+
+		ImageButton button_bias_tee{
+			{25 * 8, 0, 12, 1 * 16},
+			&bitmap_icon_biast_off,
+			Color::light_grey(),
+			Color::dark_grey()};
+
+		ImageButton button_clock_status{
+			{27 * 8, 0 * 16, 2 * 8, 1 * 16},
+			&bitmap_icon_clk_int,
+			Color::light_grey(),
+			Color::dark_grey()};
+
+		SDCardStatusView sd_card_status_view{
+			{28 * 8, 0 * 16, 2 * 8, 1 * 16}};
+
+		void on_speaker();
+		void on_stealth();
+		void on_bias_tee();
+		//void on_textentry();
+		void on_camera();
+		void on_title();
+		void refresh();
+		void on_clk();
+
+		MessageHandlerRegistration message_handler_refresh{
+			Message::ID::StatusRefresh,
+			[this](const Message *const p)
+			{
+				(void)p;
+				this->refresh();
+			}};
+	};
+
+	class InformationView : public View
+	{
+	public:
+		InformationView(NavigationView &nav);
+		void refresh();
+
+	private:
+		static constexpr auto version_string = "v1.4.2";
+		NavigationView &nav_;
+
+		Rectangle backdrop{
+			{0, 0 * 16, 240, 16},
+			{33, 33, 33}};
+
+		Text version{
+			{2, 0, 11 * 8, 16},
+			version_string};
+
+		LiveDateTime ltime{
+			{86, 0, 19 * 8, 16}};
+	};
+
+	class BMPView : public View
+	{
+	public:
+		BMPView(NavigationView &nav);
+		void paint(Painter &) override;
+		void focus() override;
+
+	private:
+		Text text_info{
+			{4 * 8, 284, 20 * 8, 16},
+			"Version " VERSION_STRING};
+
+		Button button_done{
+			{240, 0, 1, 1},
+			""};
+	};
+
+	class ReceiversMenuView : public BtnGridView
+	{
+	public:
+		ReceiversMenuView(NavigationView &nav);
+		std::string title() const override { return "Receivers"; };
+	};
+
+	class TransmittersMenuView : public BtnGridView
+	{
+	public:
+		TransmittersMenuView(NavigationView &nav);
+		std::string title() const override { return "Transmitters"; };
+	};
+
+	class UtilitiesMenuView : public BtnGridView
+	{
+	public:
+		UtilitiesMenuView(NavigationView &nav);
+		std::string title() const override { return "Utilities"; };
+	};
+
+	class SystemMenuView : public BtnGridView
+	{
+	public:
+		SystemMenuView(NavigationView &nav);
+
+	private:
+		void hackrf_mode(NavigationView &nav);
+	};
+
+	class SystemView : public View
+	{
+	public:
+		SystemView(
+			Context &context,
+			const Rect parent_rect);
+
+		Context &context() const override;
+
+	private:
+		SystemStatusView status_view{navigation_view};
+		InformationView info_view{navigation_view};
+		NavigationView navigation_view{};
+		Context &context_;
+	};
+
+	/*class NotImplementedView : public View {
 public:
 	NotImplementedView(NavigationView& nav);
 
@@ -315,43 +308,43 @@
 	};
 };*/
 
-class ModalMessageView : public View {
-public:
-	ModalMessageView(
-		NavigationView& nav,
-		const std::string& title,
-		const std::string& message,
-		const modal_t type,
-		const std::function<void(bool)> on_choice
-	);
-	
-	void paint(Painter& painter) override;
-	void focus() override;
-
-	std::string title() const override { return title_; };
-
-private:
-	const std::string title_;
-	const std::string message_;
-	const modal_t type_;
-	const std::function<void(bool)> on_choice_;
-
-	Button button_ok {
-		{ 10 * 8, 14 * 16, 10 * 8, 48 },
-		"OK",
-	};
-	
-	Button button_yes {
-		{ 5 * 8, 14 * 16, 8 * 8, 48 },
-		"YES",
-	};
-
-	Button button_no {
-		{ 17 * 8, 14 * 16, 8 * 8, 48 },
-		"NO",
-	};
-};
+	class ModalMessageView : public View
+	{
+	public:
+		ModalMessageView(
+			NavigationView &nav,
+			const std::string &title,
+			const std::string &message,
+			const modal_t type,
+			const std::function<void(bool)> on_choice);
+
+		void paint(Painter &painter) override;
+		void focus() override;
+
+		std::string title() const override { return title_; };
+
+	private:
+		const std::string title_;
+		const std::string message_;
+		const modal_t type_;
+		const std::function<void(bool)> on_choice_;
+
+		Button button_ok{
+			{10 * 8, 14 * 16, 10 * 8, 48},
+			"OK",
+		};
+
+		Button button_yes{
+			{5 * 8, 14 * 16, 8 * 8, 48},
+			"YES",
+		};
+
+		Button button_no{
+			{17 * 8, 14 * 16, 8 * 8, 48},
+			"NO",
+		};
+	};
 
 } /* namespace ui */
 
-#endif/*__UI_NAVIGATION_H__*/+#endif /*__UI_NAVIGATION_H__*/