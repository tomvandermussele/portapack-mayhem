/*
 * Copyright (C) 2015 Jared Boone, ShareBrained Technology, Inc.
 *
 * This file is part of PortaPack.
 *
 * This program is free software; you can redistribute it and/or modify
 * it under the terms of the GNU General Public License as published by
 * the Free Software Foundation; either version 2, or (at your option)
 * any later version.
 *
 * This program is distributed in the hope that it will be useful,
 * but WITHOUT ANY WARRANTY; without even the implied warranty of
 * MERCHANTABILITY or FITNESS FOR A PARTICULAR PURPOSE.  See the
 * GNU General Public License for more details.
 *
 * You should have received a copy of the GNU General Public License
 * along with this program; see the file COPYING.  If not, write to
 * the Free Software Foundation, Inc., 51 Franklin Street,
 * Boston, MA 02110-1301, USA.
 */

#ifndef __MESSAGE_H__
#define __MESSAGE_H__

#include <cstdint>
#include <cstddef>
#include <cstring>
#include <array>
#include <functional>
#include <algorithm>

#include "baseband_packet.hpp"
#include "ert_packet.hpp"
#include "tpms_packet.hpp"
#include "dsp_fir_taps.hpp"
#include "dsp_iir.hpp"
#include "fifo.hpp"

#include "utility.hpp"

#include "ch.h"

class Message {
public:
	static constexpr size_t MAX_SIZE = 512;

	enum class ID : uint32_t {
		/* Assign consecutive IDs. IDs are used to index array. */
		RSSIStatistics = 0,
		BasebandStatistics = 1,
		ChannelStatistics = 2,
		DisplayFrameSync = 3,
		AudioStatistics = 4,
		TPMSPacket = 6,
		Shutdown = 8,
		AISPacket = 7,
		ERTPacket = 9,
		UpdateSpectrum = 10,
		NBFMConfigure = 11,
		WFMConfigure = 12,
		AMConfigure = 13,
		ChannelSpectrumConfig = 14,
		SpectrumStreamingConfig = 15,
		DisplaySleep = 16,
		CaptureConfig = 17,
<<<<<<< HEAD
		
		TXDone = 20,
		Retune = 21,
		ReadyForSwitch = 22,
		AFSKData = 23,
		ModuleID = 24,
		FIFOSignal = 25,
		FIFOData = 26,
=======
		CaptureThreadDone = 18,
>>>>>>> fe1a6c09
		MAX
	};

	constexpr Message(
		ID id
	) : id { id }
	{
	}

	const ID id;
};

struct RSSIStatistics {
	uint32_t accumulator { 0 };
	uint32_t min { 0 };
	uint32_t max { 0 };
	uint32_t count { 0 };
};

class RSSIStatisticsMessage : public Message {
public:
	constexpr RSSIStatisticsMessage(
		const RSSIStatistics& statistics
	) : Message { ID::RSSIStatistics },
		statistics { statistics }
	{
	}

	RSSIStatistics statistics;
};

struct BasebandStatistics {
	uint32_t idle_ticks { 0 };
	uint32_t main_ticks { 0 };
	uint32_t rssi_ticks { 0 };
	uint32_t baseband_ticks { 0 };
	bool saturation { false };
};

class BasebandStatisticsMessage : public Message {
public:
	constexpr BasebandStatisticsMessage(
		const BasebandStatistics& statistics
	) : Message { ID::BasebandStatistics },
		statistics { statistics }
	{
	}

	BasebandStatistics statistics;
};

struct ChannelStatistics {
	int32_t max_db;
	size_t count;

	constexpr ChannelStatistics(
		int32_t max_db = -120,
		size_t count = 0
	) : max_db { max_db },
		count { count }
	{
	}
};

class ChannelStatisticsMessage : public Message {
public:
	constexpr ChannelStatisticsMessage(
		const ChannelStatistics& statistics
	) : Message { ID::ChannelStatistics },
		statistics { statistics }
	{
	}

	ChannelStatistics statistics;
};

class DisplayFrameSyncMessage : public Message {
public:
	constexpr DisplayFrameSyncMessage(
	) : Message { ID::DisplayFrameSync }
	{
	}
};

struct AudioStatistics {
	int32_t rms_db;
	int32_t max_db;
	size_t count;

	constexpr AudioStatistics(
	) : rms_db { -120 },
		max_db { -120 },
		count { 0 }
	{
	}

	constexpr AudioStatistics(
		int32_t rms_db,
		int32_t max_db,
		size_t count
	) : rms_db { rms_db },
		max_db { max_db },
		count { count }
	{
	}
};

class DisplaySleepMessage : public Message {
public:
	constexpr DisplaySleepMessage(
	) : Message { ID::DisplaySleep }
	{
	}
};

class AudioStatisticsMessage : public Message {
public:
	constexpr AudioStatisticsMessage(
		const AudioStatistics& statistics
	) : Message { ID::AudioStatistics },
		statistics { statistics }
	{
	}

	AudioStatistics statistics;
};

class SpectrumStreamingConfigMessage : public Message {
public:
	enum class Mode : uint32_t {
		Stopped = 0,
		Running = 1,
	};
	
	constexpr SpectrumStreamingConfigMessage(
		Mode mode
	) : Message { ID::SpectrumStreamingConfig },
		mode { mode },
		decimation_factor { 1 }
	{
	}

	constexpr SpectrumStreamingConfigMessage(
		Mode mode,
		size_t decimation_factor
	) : Message { ID::SpectrumStreamingConfig },
		mode { mode },
		decimation_factor { decimation_factor }
	{
	}

	Mode mode { Mode::Stopped };
	size_t decimation_factor = 1;
};

struct ChannelSpectrum {
	std::array<uint8_t, 256> db { { 0 } };
	uint32_t sampling_rate { 0 };
	uint32_t channel_filter_pass_frequency { 0 };
	uint32_t channel_filter_stop_frequency { 0 };
};

using ChannelSpectrumFIFO = FIFO<ChannelSpectrum>;

class ChannelSpectrumConfigMessage : public Message {
public:
	static constexpr size_t fifo_k = 2;
	
	constexpr ChannelSpectrumConfigMessage(
		ChannelSpectrumFIFO* fifo
	) : Message { ID::ChannelSpectrumConfig },
		fifo { fifo }
	{
	}

	ChannelSpectrumFIFO* fifo { nullptr };
};

class AISPacketMessage : public Message {
public:
	constexpr AISPacketMessage(
		const baseband::Packet& packet
	) : Message { ID::AISPacket },
		packet { packet }
	{
	}

	baseband::Packet packet;
};

class TPMSPacketMessage : public Message {
public:
	constexpr TPMSPacketMessage(
		const tpms::SignalType signal_type,
		const baseband::Packet& packet
	) : Message { ID::TPMSPacket },
		signal_type { signal_type },
		packet { packet }
	{
	}

	tpms::SignalType signal_type;
	baseband::Packet packet;
};

class ShutdownMessage : public Message {
public:
	constexpr ShutdownMessage(
	) : Message { ID::Shutdown }
	{
	}
};

class ERTPacketMessage : public Message {
public:
	constexpr ERTPacketMessage(
		const ert::Packet::Type type,
		const baseband::Packet& packet
	) : Message { ID::ERTPacket },
		type { type },
		packet { packet }
	{
	}

	ert::Packet::Type type;

	baseband::Packet packet;
};

class UpdateSpectrumMessage : public Message {
public:
	constexpr UpdateSpectrumMessage(
	) : Message { ID::UpdateSpectrum }
	{
	}
};

class NBFMConfigureMessage : public Message {
public:
	constexpr NBFMConfigureMessage(
		const fir_taps_real<24> decim_0_filter,
		const fir_taps_real<32> decim_1_filter,
		const fir_taps_real<32> channel_filter,
		const size_t channel_decimation,
		const size_t deviation,
		const iir_biquad_config_t audio_hpf_config,
		const iir_biquad_config_t audio_deemph_config
	) : Message { ID::NBFMConfigure },
		decim_0_filter(decim_0_filter),
		decim_1_filter(decim_1_filter),
		channel_filter(channel_filter),
		channel_decimation { channel_decimation },
		deviation { deviation },
		audio_hpf_config(audio_hpf_config),
		audio_deemph_config(audio_deemph_config)
	{
	}

	const fir_taps_real<24> decim_0_filter;
	const fir_taps_real<32> decim_1_filter;
	const fir_taps_real<32> channel_filter;
	const size_t channel_decimation;
	const size_t deviation;
	const iir_biquad_config_t audio_hpf_config;
	const iir_biquad_config_t audio_deemph_config;
};

class WFMConfigureMessage : public Message {
public:
	constexpr WFMConfigureMessage(
		const fir_taps_real<24> decim_0_filter,
		const fir_taps_real<16> decim_1_filter,
		const fir_taps_real<64> audio_filter,
		const size_t deviation,
		const iir_biquad_config_t audio_hpf_config,
		const iir_biquad_config_t audio_deemph_config
	) : Message { ID::WFMConfigure },
		decim_0_filter(decim_0_filter),
		decim_1_filter(decim_1_filter),
		audio_filter(audio_filter),
		deviation { deviation },
		audio_hpf_config(audio_hpf_config),
		audio_deemph_config(audio_deemph_config)
	{
	}

	const fir_taps_real<24> decim_0_filter;
	const fir_taps_real<16> decim_1_filter;
	const fir_taps_real<64> audio_filter;
	const size_t deviation;
	const iir_biquad_config_t audio_hpf_config;
	const iir_biquad_config_t audio_deemph_config;
};

class AMConfigureMessage : public Message {
public:
	enum class Modulation : int32_t {
		DSB = 0,
		SSB = 1,
	};

	constexpr AMConfigureMessage(
		const fir_taps_real<24> decim_0_filter,
		const fir_taps_real<32> decim_1_filter,
		const fir_taps_real<32> decim_2_filter,
		const fir_taps_complex<64> channel_filter,
		const Modulation modulation,
		const iir_biquad_config_t audio_hpf_config
	) : Message { ID::AMConfigure },
		decim_0_filter(decim_0_filter),
		decim_1_filter(decim_1_filter),
		decim_2_filter(decim_2_filter),
		channel_filter(channel_filter),
		modulation { modulation },
		audio_hpf_config(audio_hpf_config)
	{
	}

	const fir_taps_real<24> decim_0_filter;
	const fir_taps_real<32> decim_1_filter;
	const fir_taps_real<32> decim_2_filter;
	const fir_taps_complex<64> channel_filter;
	const Modulation modulation;
	const iir_biquad_config_t audio_hpf_config;
};

// TODO: Put this somewhere else, or at least the implementation part.
class StreamBuffer {
	uint8_t* data_;
	size_t used_;
	size_t capacity_;

public:
	constexpr StreamBuffer(
		void* const data = nullptr,
		const size_t capacity = 0
	) : data_ { static_cast<uint8_t*>(data) },
		used_ { 0 },
		capacity_ { capacity }
	{
	}

	size_t write(const void* p, const size_t count) {
		const auto copy_size = std::min(capacity_ - used_, count);
		memcpy(&data_[used_], p, copy_size);
		used_ += copy_size;
		return copy_size;
	}

	bool is_full() const {
		return used_ >= capacity_;
	}

	const void* data() const {
		return data_;
	}

	size_t size() const {
		return used_;
	}

	void empty() {
		used_ = 0;
	}
};

struct CaptureConfig {
	const size_t write_size;
	const size_t buffer_count;
	uint64_t baseband_bytes_received;
	uint64_t baseband_bytes_dropped;
	FIFO<StreamBuffer*>* fifo_buffers_empty;
	FIFO<StreamBuffer*>* fifo_buffers_full;

	constexpr CaptureConfig(
		const size_t write_size,
		const size_t buffer_count
	) : write_size { write_size },
		buffer_count { buffer_count },
		baseband_bytes_received { 0 },
		baseband_bytes_dropped { 0 },
		fifo_buffers_empty { nullptr },
		fifo_buffers_full { nullptr }
	{
	}

	size_t dropped_percent() const {
		if( baseband_bytes_dropped == 0 ) {
			return 0;
		} else {
			const size_t percent = baseband_bytes_dropped * 100U / baseband_bytes_received;
			return std::max(1U, percent);
		}
	}
};

class CaptureConfigMessage : public Message {
public:
	constexpr CaptureConfigMessage(
		CaptureConfig* const config
	) : Message { ID::CaptureConfig },
		config { config }
	{
	}

	CaptureConfig* const config;
};

<<<<<<< HEAD
class TXDoneMessage : public Message {
public:
	TXDoneMessage(
	) : Message { ID::TXDone }
	{
	}
	
	int n = 0;
};

class ModuleIDMessage : public Message {
public:
	ModuleIDMessage(
	) : Message { ID::ModuleID }
	{
	}
	
	bool query;
	char md5_signature[16];
};

class ReadyForSwitchMessage : public Message {
public:
	ReadyForSwitchMessage(
	) : Message { ID::ReadyForSwitch }
	{
	}
};

class RetuneMessage : public Message {
public:
	RetuneMessage(
	) : Message { ID::Retune }
	{
	}
	
	int64_t freq = 0;
};

class AFSKDataMessage : public Message {
public:
	constexpr AFSKDataMessage(
	) : Message { ID::AFSKData }
	{
	}

	int16_t data[128] = {0};
};

class FIFOSignalMessage : public Message {
public:
	FIFOSignalMessage(
	) : Message { ID::FIFOSignal }
	{
	}

	char signaltype = 0;
};

class FIFODataMessage : public Message {
public:
	FIFODataMessage(
	) : Message { ID::FIFOData }
	{
	}

	int8_t * data;
};

class MessageHandlerMap {
=======
class CaptureThreadDoneMessage : public Message {
>>>>>>> fe1a6c09
public:
	constexpr CaptureThreadDoneMessage(
		uint32_t error = 0
	) : Message { ID::CaptureThreadDone },
		error { error }
	{
	}

	uint32_t error;
};

#endif/*__MESSAGE_H__*/<|MERGE_RESOLUTION|>--- conflicted
+++ resolved
@@ -63,8 +63,8 @@
 		SpectrumStreamingConfig = 15,
 		DisplaySleep = 16,
 		CaptureConfig = 17,
-<<<<<<< HEAD
-		
+		CaptureThreadDone = 18,
+
 		TXDone = 20,
 		Retune = 21,
 		ReadyForSwitch = 22,
@@ -72,9 +72,6 @@
 		ModuleID = 24,
 		FIFOSignal = 25,
 		FIFOData = 26,
-=======
-		CaptureThreadDone = 18,
->>>>>>> fe1a6c09
 		MAX
 	};
 
@@ -208,26 +205,15 @@
 		Stopped = 0,
 		Running = 1,
 	};
-	
+
 	constexpr SpectrumStreamingConfigMessage(
 		Mode mode
 	) : Message { ID::SpectrumStreamingConfig },
-		mode { mode },
-		decimation_factor { 1 }
-	{
-	}
-
-	constexpr SpectrumStreamingConfigMessage(
-		Mode mode,
-		size_t decimation_factor
-	) : Message { ID::SpectrumStreamingConfig },
-		mode { mode },
-		decimation_factor { decimation_factor }
+		mode { mode }
 	{
 	}
 
 	Mode mode { Mode::Stopped };
-	size_t decimation_factor = 1;
 };
 
 struct ChannelSpectrum {
@@ -483,7 +469,6 @@
 	CaptureConfig* const config;
 };
 
-<<<<<<< HEAD
 class TXDoneMessage : public Message {
 public:
 	TXDoneMessage(
@@ -553,10 +538,7 @@
 	int8_t * data;
 };
 
-class MessageHandlerMap {
-=======
 class CaptureThreadDoneMessage : public Message {
->>>>>>> fe1a6c09
 public:
 	constexpr CaptureThreadDoneMessage(
 		uint32_t error = 0
