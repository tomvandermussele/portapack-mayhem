--- conflicted
+++ resolved
@@ -49,11 +49,8 @@
 	int draw_char(const Point p, const Style& style, const char c);
 
 	int draw_string(Point p, const Style& style, const std::string text);
-<<<<<<< HEAD
-=======
 
 	void draw_bitmap(const Point p, const Bitmap& bitmap, const Color background, const Color foreground);
->>>>>>> 1d2dd4e1
 
 	void draw_rectangle(const Rect r, const Color c);
 	void fill_rectangle(const Rect r, const Color c);
