--- conflicted
+++ resolved
@@ -649,13 +649,8 @@
 
 void Console::writeln(std::string message) {
 	write(message);
-<<<<<<< HEAD
 	write("\n");
 	//crlf();
-=======
-	//crlf();
-	write("\n");
->>>>>>> ccef06c0
 }
 
 void Console::paint(Painter&) {
