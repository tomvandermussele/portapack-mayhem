/*
 * Copyright (C) 2014 Jared Boone, ShareBrained Technology, Inc.
 *
 * This file is part of PortaPack.
 *
 * This program is free software; you can redistribute it and/or modify
 * it under the terms of the GNU General Public License as published by
 * the Free Software Foundation; either version 2, or (at your option)
 * any later version.
 *
 * This program is distributed in the hope that it will be useful,
 * but WITHOUT ANY WARRANTY; without even the implied warranty of
 * MERCHANTABILITY or FITNESS FOR A PARTICULAR PURPOSE.  See the
 * GNU General Public License for more details.
 *
 * You should have received a copy of the GNU General Public License
 * along with this program; see the file COPYING.  If not, write to
 * the Free Software Foundation, Inc., 51 Franklin Street,
 * Boston, MA 02110-1301, USA.
 */

#include "dsp_decimate.hpp"

#include <hal.h>

namespace dsp {
namespace decimate {

static inline complex32_t mac_fs4_shift(
	const vec2_s16* const z,
	const vec2_s16* const t,
	const size_t index,
	const complex32_t accum
) {
	/* Accumulate sample * tap results for samples already in z buffer.
	 * Multiply using swap/negation to achieve Fs/4 shift.
	 * For iterations where samples are shifting out of z buffer (being discarded).
	 * Expect negated tap t[2] to accomodate instruction set limitations.
	 */
	const bool negated_t2 = index & 1;
	const auto q1_i0 = z[index*2 + 0];
	const auto i1_q0 = z[index*2 + 1];
	const auto t1_t0 = t[index];
	const auto real = negated_t2 ? smlsd(q1_i0, t1_t0, accum.real()) : smlad(q1_i0, t1_t0, accum.real());
	const auto imag = negated_t2 ? smlad(i1_q0, t1_t0, accum.imag()) : smlsd(i1_q0, t1_t0, accum.imag());
	return { real, imag };
}

static inline complex32_t mac_shift(
	const vec2_s16* const z,
	const vec2_s16* const t,
	const size_t index,
	const complex32_t accum
) {
	/* Accumulate sample * tap results for samples already in z buffer.
	 * For iterations where samples are shifting out of z buffer (being discarded).
	 * real += i1 * t1 + i0 * t0
	 * imag += q1 * t1 + q0 * t0
	 */
	const auto i1_i0 = z[index*2 + 0];
	const auto q1_q0 = z[index*2 + 1];
	const auto t1_t0 = t[index];
	const auto real = smlad(i1_i0, t1_t0, accum.real());
	const auto imag = smlad(q1_q0, t1_t0, accum.imag());
	return { real, imag };
}

static inline complex32_t mac_fs4_shift_and_store(
	vec2_s16* const z,
	const vec2_s16* const t,
	const size_t decimation_factor,
	const size_t index,
	const complex32_t accum
) {
	/* Accumulate sample * tap results for samples already in z buffer.
	 * Place new samples into z buffer.
	 * Expect negated tap t[2] to accomodate instruction set limitations.
	 */
	const bool negated_t2 = index & 1;
	const auto q1_i0 = z[decimation_factor + index*2 + 0];
	const auto i1_q0 = z[decimation_factor + index*2 + 1];
	const auto t1_t0 = t[decimation_factor / 2 + index];
	z[index*2 + 0] = q1_i0;
	const auto real = negated_t2 ? smlsd(q1_i0, t1_t0, accum.real()) : smlad(q1_i0, t1_t0, accum.real());
	z[index*2 + 1] = i1_q0;
	const auto imag = negated_t2 ? smlad(i1_q0, t1_t0, accum.imag()) : smlsd(i1_q0, t1_t0, accum.imag());
	return { real, imag };
}

static inline complex32_t mac_shift_and_store(
	vec2_s16* const z,
	const vec2_s16* const t,
	const size_t decimation_factor,
	const size_t index,
	const complex32_t accum
) {
	/* Accumulate sample * tap results for samples already in z buffer.
	 * Place new samples into z buffer.
	 * Expect negated tap t[2] to accomodate instruction set limitations.
	 */
	const auto i1_i0 = z[decimation_factor + index*2 + 0];
	const auto q1_q0 = z[decimation_factor + index*2 + 1];
	const auto t1_t0 = t[decimation_factor / 2 + index];
	z[index*2 + 0] = i1_i0;
	const auto real = smlad(i1_i0, t1_t0, accum.real());
	z[index*2 + 1] = q1_q0;
	const auto imag = smlad(q1_q0, t1_t0, accum.imag());
	return { real, imag };
}

static inline complex32_t mac_fs4_shift_and_store_new_c8_samples(
	vec2_s16* const z,
	const vec2_s16* const t,
	const vec4_s8* const in,
	const size_t decimation_factor,
	const size_t index,
	const size_t length,
	const complex32_t accum
) {
	/* Accumulate sample * tap results for new samples.
	 * Place new samples into z buffer.
	 * Expect negated tap t[2] to accomodate instruction set limitations.
	 */
	const bool negated_t2 = index & 1;
	const auto q1_i1_q0_i0 = in[index];
	const auto t1_t0 = t[(length - decimation_factor) / 2 + index];
	const auto i1_q1_i0_q0 = rev16(q1_i1_q0_i0);
	const auto i1_q1_q0_i0 = pkhbt(q1_i1_q0_i0, i1_q1_i0_q0);
	const auto q1_i0 = sxtb16(i1_q1_q0_i0);
	const auto i1_q0 = sxtb16(i1_q1_q0_i0, 8);
	z[length - decimation_factor * 2 + index*2 + 0] = q1_i0;
	const auto real = negated_t2 ? smlsd(q1_i0, t1_t0, accum.real()) : smlad(q1_i0, t1_t0, accum.real());
	z[length - decimation_factor * 2 + index*2 + 1] = i1_q0;
	const auto imag = negated_t2 ? smlad(i1_q0, t1_t0, accum.imag()) : smlsd(i1_q0, t1_t0, accum.imag());
	return { real, imag };
}

static inline complex32_t mac_shift_and_store_new_c16_samples(
	vec2_s16* const z,
	const vec2_s16* const t,
	const vec2_s16* const in,
	const size_t decimation_factor,
	const size_t index,
	const size_t length,
	const complex32_t accum
) {
	/* Accumulate sample * tap results for new samples.
	 * Place new samples into z buffer.
	 * Expect negated tap t[2] to accomodate instruction set limitations.
	 */
	const auto q0_i0 = in[index*2+0];
	const auto q1_i1 = in[index*2+1];
	const auto i1_i0 = pkhbt(q0_i0, q1_i1, 16);
	const auto q1_q0 = pkhtb(q1_i1, q0_i0, 16);
	const auto t1_t0 = t[(length - decimation_factor) / 2 + index];
	z[length - decimation_factor * 2 + index*2 + 0] = i1_i0;
	const auto real = smlad(i1_i0, t1_t0, accum.real());
	z[length - decimation_factor * 2 + index*2 + 1] = q1_q0;
	const auto imag = smlad(q1_q0, t1_t0, accum.imag());
	return { real, imag };
}

static inline uint32_t scale_round_and_pack(
	const complex32_t value,
	const int32_t scale_factor
) {
	/* Multiply 32-bit components of the complex<int32_t> by a scale factor,
	 * into int64_ts, then round to nearest LSB (1 << 32), saturate to 16 bits,
	 * and pack into a complex<int16_t>.
	 */
	const auto scaled_real = __SMMULR(value.real(), scale_factor);
	const auto saturated_real = __SSAT(scaled_real, 16);

	const auto scaled_imag = __SMMULR(value.imag(), scale_factor);
	const auto saturated_imag = __SSAT(scaled_imag, 16);

	return __PKHBT(saturated_real, saturated_imag, 16);
}

// FIRC8xR16x24FS4Decim4 //////////////////////////////////////////////////

<<<<<<< HEAD
FIRC8xR16x24FS4Decim4::FIRC8xR16x24FS4Decim4() {
	z_.fill({});
}

=======
>>>>>>> 1d2dd4e1
void FIRC8xR16x24FS4Decim4::configure(
	const std::array<tap_t, taps_count>& taps,
	const int32_t scale,
	const Shift shift
) {
	const int negate_factor = (shift == Shift::Up) ? -1 : 1;
	for(size_t i=0; i<taps.size(); i+=4) {
		taps_[i+0] =  taps[i+0];
		taps_[i+1] =  taps[i+1] * negate_factor;
		taps_[i+2] = -taps[i+2];
		taps_[i+3] =  taps[i+3] * negate_factor;
	}
	output_scale = scale;
<<<<<<< HEAD
=======
	z_.fill({});
>>>>>>> 1d2dd4e1
}

buffer_c16_t FIRC8xR16x24FS4Decim4::execute(
	const buffer_c8_t& src,
	const buffer_c16_t& dst
) {
	vec2_s16* const z = static_cast<vec2_s16*>(__builtin_assume_aligned(z_.data(), 4));
	const vec2_s16* const t = static_cast<vec2_s16*>(__builtin_assume_aligned(taps_.data(), 4));
	uint32_t* const d = static_cast<uint32_t*>(__builtin_assume_aligned(dst.p, 4));

	const auto k = output_scale;

	const size_t count = src.count / decimation_factor;
	for(size_t i=0; i<count; i++) {
		const vec4_s8* const in = static_cast<const vec4_s8*>(__builtin_assume_aligned(&src.p[i * decimation_factor], 4));

		complex32_t accum;

		// Oldest samples are discarded.
		accum = mac_fs4_shift(z, t, 0, accum);
		accum = mac_fs4_shift(z, t, 1, accum);

		// Middle samples are shifted earlier in the "z" delay buffer.
		accum = mac_fs4_shift_and_store(z, t, decimation_factor, 0, accum);
		accum = mac_fs4_shift_and_store(z, t, decimation_factor, 1, accum);
		accum = mac_fs4_shift_and_store(z, t, decimation_factor, 2, accum);
		accum = mac_fs4_shift_and_store(z, t, decimation_factor, 3, accum);
		accum = mac_fs4_shift_and_store(z, t, decimation_factor, 4, accum);
		accum = mac_fs4_shift_and_store(z, t, decimation_factor, 5, accum);
		accum = mac_fs4_shift_and_store(z, t, decimation_factor, 6, accum);
		accum = mac_fs4_shift_and_store(z, t, decimation_factor, 7, accum);

		// Newest samples come from "in" buffer, are copied to "z" delay buffer.
		accum = mac_fs4_shift_and_store_new_c8_samples(z, t, in, decimation_factor, 0, taps_count, accum);
		accum = mac_fs4_shift_and_store_new_c8_samples(z, t, in, decimation_factor, 1, taps_count, accum);

		d[i] = scale_round_and_pack(accum, k);
	}

	return {
		dst.p,
		count,
		src.sampling_rate / decimation_factor
	};
}

// FIRC8xR16x24FS4Decim8 //////////////////////////////////////////////////

<<<<<<< HEAD
FIRC8xR16x24FS4Decim8::FIRC8xR16x24FS4Decim8() {
	z_.fill({});
}

=======
>>>>>>> 1d2dd4e1
void FIRC8xR16x24FS4Decim8::configure(
	const std::array<tap_t, taps_count>& taps,
	const int32_t scale,
	const Shift shift
) {
	const int negate_factor = (shift == Shift::Up) ? -1 : 1;
	for(size_t i=0; i<taps.size(); i+=4) {
		taps_[i+0] =  taps[i+0];
		taps_[i+1] =  taps[i+1] * negate_factor;
		taps_[i+2] = -taps[i+2];
		taps_[i+3] =  taps[i+3] * negate_factor;
	}
	output_scale = scale;
<<<<<<< HEAD
=======
	z_.fill({});
>>>>>>> 1d2dd4e1
}

buffer_c16_t FIRC8xR16x24FS4Decim8::execute(
	const buffer_c8_t& src,
	const buffer_c16_t& dst
) {
	vec2_s16* const z = static_cast<vec2_s16*>(__builtin_assume_aligned(z_.data(), 4));
	const vec2_s16* const t = static_cast<vec2_s16*>(__builtin_assume_aligned(taps_.data(), 4));
	uint32_t* const d = static_cast<uint32_t*>(__builtin_assume_aligned(dst.p, 4));

	const auto k = output_scale;

	const size_t count = src.count / decimation_factor;
	for(size_t i=0; i<count; i++) {
		const vec4_s8* const in = static_cast<const vec4_s8*>(__builtin_assume_aligned(&src.p[i * decimation_factor], 4));

		complex32_t accum;

		// Oldest samples are discarded.
		accum = mac_fs4_shift(z, t, 0, accum);
		accum = mac_fs4_shift(z, t, 1, accum);
		accum = mac_fs4_shift(z, t, 2, accum);
		accum = mac_fs4_shift(z, t, 3, accum);

		// Middle samples are shifted earlier in the "z" delay buffer.
		accum = mac_fs4_shift_and_store(z, t, decimation_factor, 0, accum);
		accum = mac_fs4_shift_and_store(z, t, decimation_factor, 1, accum);
		accum = mac_fs4_shift_and_store(z, t, decimation_factor, 2, accum);
		accum = mac_fs4_shift_and_store(z, t, decimation_factor, 3, accum);

		// Newest samples come from "in" buffer, are copied to "z" delay buffer.
		accum = mac_fs4_shift_and_store_new_c8_samples(z, t, in, decimation_factor, 0, taps_count, accum);
		accum = mac_fs4_shift_and_store_new_c8_samples(z, t, in, decimation_factor, 1, taps_count, accum);
		accum = mac_fs4_shift_and_store_new_c8_samples(z, t, in, decimation_factor, 2, taps_count, accum);
		accum = mac_fs4_shift_and_store_new_c8_samples(z, t, in, decimation_factor, 3, taps_count, accum);

		d[i] = scale_round_and_pack(accum, k);
	}

	return {
		dst.p,
		count,
		src.sampling_rate / decimation_factor
	};
}

// FIRC16xR16x16Decim2 ////////////////////////////////////////////////////

<<<<<<< HEAD
FIRC16xR16x16Decim2::FIRC16xR16x16Decim2() {
	z_.fill({});
}

=======
>>>>>>> 1d2dd4e1
void FIRC16xR16x16Decim2::configure(
	const std::array<tap_t, taps_count>& taps,
	const int32_t scale
) {
	std::copy(taps.cbegin(), taps.cend(), taps_.begin());
	output_scale = scale;
<<<<<<< HEAD
=======
	z_.fill({});
>>>>>>> 1d2dd4e1
}

buffer_c16_t FIRC16xR16x16Decim2::execute(
	const buffer_c16_t& src,
	const buffer_c16_t& dst
) {
	vec2_s16* const z = static_cast<vec2_s16*>(__builtin_assume_aligned(z_.data(), 4));
	const vec2_s16* const t = static_cast<vec2_s16*>(__builtin_assume_aligned(taps_.data(), 4));
	uint32_t* const d = static_cast<uint32_t*>(__builtin_assume_aligned(dst.p, 4));

	const auto k = output_scale;

	const size_t count = src.count / decimation_factor;
	for(size_t i=0; i<count; i++) {
		const vec2_s16* const in = static_cast<const vec2_s16*>(__builtin_assume_aligned(&src.p[i * decimation_factor], 4));

		complex32_t accum;

		// Oldest samples are discarded.
		accum = mac_shift(z, t, 0, accum);

		// Middle samples are shifted earlier in the "z" delay buffer.
		accum = mac_shift_and_store(z, t, decimation_factor, 0, accum);
		accum = mac_shift_and_store(z, t, decimation_factor, 1, accum);
		accum = mac_shift_and_store(z, t, decimation_factor, 2, accum);
		accum = mac_shift_and_store(z, t, decimation_factor, 3, accum);
		accum = mac_shift_and_store(z, t, decimation_factor, 4, accum);
		accum = mac_shift_and_store(z, t, decimation_factor, 5, accum);

		// Newest samples come from "in" buffer, are copied to "z" delay buffer.
		accum = mac_shift_and_store_new_c16_samples(z, t, in, decimation_factor, 0, taps_count, accum);

		d[i] = scale_round_and_pack(accum, k);
	}

	return {
		dst.p,
		count,
		src.sampling_rate / decimation_factor
	};
}

// FIRC16xR16x32Decim8 ////////////////////////////////////////////////////

<<<<<<< HEAD
FIRC16xR16x32Decim8::FIRC16xR16x32Decim8() {
	z_.fill({});
}

=======
>>>>>>> 1d2dd4e1
void FIRC16xR16x32Decim8::configure(
	const std::array<tap_t, taps_count>& taps,
	const int32_t scale
) {
	std::copy(taps.cbegin(), taps.cend(), taps_.begin());
	output_scale = scale;
<<<<<<< HEAD
=======
	z_.fill({});
>>>>>>> 1d2dd4e1
}

buffer_c16_t FIRC16xR16x32Decim8::execute(
	const buffer_c16_t& src,
	const buffer_c16_t& dst
) {
	vec2_s16* const z = static_cast<vec2_s16*>(__builtin_assume_aligned(z_.data(), 4));
	const vec2_s16* const t = static_cast<vec2_s16*>(__builtin_assume_aligned(taps_.data(), 4));
	uint32_t* const d = static_cast<uint32_t*>(__builtin_assume_aligned(dst.p, 4));

	const auto k = output_scale;

	const size_t count = src.count / decimation_factor;
	for(size_t i=0; i<count; i++) {
		const vec2_s16* const in = static_cast<const vec2_s16*>(__builtin_assume_aligned(&src.p[i * decimation_factor], 4));

		complex32_t accum;

		// Oldest samples are discarded.
		accum = mac_shift(z, t, 0, accum);
		accum = mac_shift(z, t, 1, accum);
		accum = mac_shift(z, t, 2, accum);
		accum = mac_shift(z, t, 3, accum);

		// Middle samples are shifted earlier in the "z" delay buffer.
		accum = mac_shift_and_store(z, t, decimation_factor, 0, accum);
		accum = mac_shift_and_store(z, t, decimation_factor, 1, accum);
		accum = mac_shift_and_store(z, t, decimation_factor, 2, accum);
		accum = mac_shift_and_store(z, t, decimation_factor, 3, accum);
		accum = mac_shift_and_store(z, t, decimation_factor, 4, accum);
		accum = mac_shift_and_store(z, t, decimation_factor, 5, accum);
		accum = mac_shift_and_store(z, t, decimation_factor, 6, accum);
		accum = mac_shift_and_store(z, t, decimation_factor, 7, accum);

		// Newest samples come from "in" buffer, are copied to "z" delay buffer.
		accum = mac_shift_and_store_new_c16_samples(z, t, in, decimation_factor, 0, taps_count, accum);
		accum = mac_shift_and_store_new_c16_samples(z, t, in, decimation_factor, 1, taps_count, accum);
		accum = mac_shift_and_store_new_c16_samples(z, t, in, decimation_factor, 2, taps_count, accum);
		accum = mac_shift_and_store_new_c16_samples(z, t, in, decimation_factor, 3, taps_count, accum);

		d[i] = scale_round_and_pack(accum, k);
	}

	return {
		dst.p,
		count,
		src.sampling_rate / decimation_factor
	};
}

buffer_c16_t Complex8DecimateBy2CIC3::execute(const buffer_c8_t& src, const buffer_c16_t& dst) {
	/* Decimates by two using a non-recursive third-order CIC filter.
	 */

	/* CIC filter (decimating by two):
	 * 	D_I0 = i3 * 1 + i2 * 3 + i1 * 3 + i0 * 1
	 * 	D_Q0 = q3 * 1 + q2 * 3 + q1 * 3 + q0 * 1
	 *
	 * 	D_I1 = i5 * 1 + i4 * 3 + i3 * 3 + i2 * 1
	 * 	D_Q1 = q5 * 1 + q4 * 3 + q3 * 3 + q2 * 1
	 */

	uint32_t i1_i0 = _i1_i0;
	uint32_t q1_q0 = _q1_q0;

	/* 3:1 Scaled by 32 to normalize output to +/-32768-ish. */
	constexpr uint32_t scale_factor = 32;
	constexpr uint32_t k_3_1 = 0x00030001 * scale_factor;
	uint32_t* src_p = reinterpret_cast<uint32_t*>(&src.p[0]);
	uint32_t* const src_end = reinterpret_cast<uint32_t*>(&src.p[src.count]);
	uint32_t* dst_p = reinterpret_cast<uint32_t*>(&dst.p[0]);
	while(src_p < src_end) {
		const uint32_t q3_i3_q2_i2 = *(src_p++);						// 3
		const uint32_t q5_i5_q4_i4 = *(src_p++);

		const uint32_t d_i0_partial = __SMUAD(k_3_1, i1_i0);			// 1: = 3 * i1 + 1 * i0
		const uint32_t i3_i2 = __SXTB16(q3_i3_q2_i2,  0);				// 1: (q3_i3_q2_i2 ror  0)[23:16]:(q3_i3_q2_i2 ror  0)[7:0]
		const uint32_t d_i0 = __SMLADX(k_3_1, i3_i2, d_i0_partial);		// 1: + 3 * i2 + 1 * i3

		const uint32_t d_q0_partial = __SMUAD(k_3_1, q1_q0);			// 1: = 3 * q1 * 1 * q0
		const uint32_t q3_q2 = __SXTB16(q3_i3_q2_i2,  8);				// 1: (q3_i3_q2_i2 ror  8)[23:16]:(q3_i3_q2_i2 ror  8)[7:0]
		const uint32_t d_q0 = __SMLADX(k_3_1, q3_q2, d_q0_partial);		// 1: + 3 * q2 + 1 * q3 

		const uint32_t d_q0_i0 = __PKHBT(d_i0, d_q0, 16);				// 1: (Rm<<16)[31:16]:Rn[15:0]

		const uint32_t d_i1_partial = __SMUAD(k_3_1, i3_i2);			// 1: = 3 * i3 + 1 * i2
		const uint32_t i5_i4 = __SXTB16(q5_i5_q4_i4,  0);				// 1: (q5_i5_q4_i4 ror  0)[23:16]:(q5_i5_q4_i4 ror  0)[7:0]
		const uint32_t d_i1 = __SMLADX(k_3_1, i5_i4, d_i1_partial);		// 1: + 1 * i5 + 3 * i4

		const uint32_t d_q1_partial = __SMUAD(k_3_1, q3_q2);			// 1: = 3 * q3 * 1 * q2
		const uint32_t q5_q4 = __SXTB16(q5_i5_q4_i4,  8);				// 1: (q5_i5_q4_i4 ror  8)[23:16]:(q5_i5_q4_i4 ror  8)[7:0]
		const uint32_t d_q1 = __SMLADX(k_3_1, q5_q4, d_q1_partial);		// 1: + 1 * q5 + 3 * q4 

		const uint32_t d_q1_i1 = __PKHBT(d_i1, d_q1, 16);				// 1: (Rm<<16)[31:16]:Rn[15:0]

		*(dst_p++) = d_q0_i0;											// 3
		*(dst_p++) = d_q1_i1;

		i1_i0 = i5_i4;
		q1_q0 = q5_q4;
	}
	_i1_i0 = i1_i0;
	_q1_q0 = q1_q0;

	return { dst.p, src.count / 2, src.sampling_rate / 2 };
}

buffer_c16_t TranslateByFSOver4AndDecimateBy2CIC3::execute(const buffer_c8_t& src, const buffer_c16_t& dst) {
	/* Translates incoming complex<int8_t> samples by -fs/4,
	 * decimates by two using a non-recursive third-order CIC filter.
	 */

	/* Derivation of algorithm:
	 * Original CIC filter (decimating by two):
	 * 	D_I0 = i3 * 1 + i2 * 3 + i1 * 3 + i0 * 1
	 * 	D_Q0 = q3 * 1 + q2 * 3 + q1 * 3 + q0 * 1
	 *
	 * 	D_I1 = i5 * 1 + i4 * 3 + i3 * 3 + i2 * 1
	 * 	D_Q1 = q5 * 1 + q4 * 3 + q3 * 3 + q2 * 1
	 *
	 * Translate -fs/4, phased 180 degrees, accomplished by complex multiplication
	 * of complex length-4 sequence:
	 *
	 * Substitute:
	 *	i0 = -i0, q0 = -q0
	 *	i1 = -q1, q1 =  i1
	 *	i2 =  i2, q2 =  q2
	 *	i3 =  q3, q3 = -i3
	 *	i4 = -i4, q4 = -q4
	 *	i5 = -q5, q5 =  i5
	 *
	 * Resulting taps (with decimation by 2, four samples in, two samples out):
	 *	D_I0 =  q3 * 1 +  i2 * 3 + -q1 * 3 + -i0 * 1
	 *	D_Q0 = -i3 * 1 +  q2 * 3 +  i1 * 3 + -q0 * 1
 	 *
	 *	D_I1 = -q5 * 1 + -i4 * 3 +  q3 * 3 +  i2 * 1
	 *	D_Q1 =  i5 * 1 + -q4 * 3 + -i3 * 3 +  q2 * 1
	 */

	// 6 cycles per complex input sample, not including loop overhead.
	uint32_t q1_i0 = _q1_i0;
	uint32_t q0_i1 = _q0_i1;
	/* 3:1 Scaled by 32 to normalize output to +/-32768-ish. */
	constexpr uint32_t scale_factor = 32;
	const uint32_t k_3_1 = 0x00030001 * scale_factor;
	uint32_t* src_p = reinterpret_cast<uint32_t*>(&src.p[0]);
	uint32_t* const src_end = reinterpret_cast<uint32_t*>(&src.p[src.count]);
	uint32_t* dst_p = reinterpret_cast<uint32_t*>(&dst.p[0]);
	while(src_p < src_end) {
		const uint32_t q3_i3_q2_i2 = *(src_p++);			// 3
		const uint32_t q5_i5_q4_i4 = *(src_p++);

		const uint32_t i2_i3 = __SXTB16(q3_i3_q2_i2, 16);			// 1: (q3_i3_q2_i2 ror 16)[23:16]:(q3_i3_q2_i2 ror 16)[7:0]
		const uint32_t q3_q2 = __SXTB16(q3_i3_q2_i2,  8);			// 1: (q3_i3_q2_i2 ror  8)[23:16]:(q3_i3_q2_i2 ror  8)[7:0]
		const uint32_t i2_q3 = __PKHTB(i2_i3, q3_q2, 16);			// 1: Rn[31:16]:(Rm>>16)[15:0]
		const uint32_t i3_q2 = __PKHBT(q3_q2, i2_i3, 16);			// 1:(Rm<<16)[31:16]:Rn[15:0]

		// D_I0 = 3 * (i2 - q1) + (q3 - i0)
		const uint32_t i2_m_q1_q3_m_i0 = __QSUB16(i2_q3, q1_i0);	// 1: Rn[31:16]-Rm[31:16]:Rn[15:0]-Rm[15:0]
		const uint32_t d_i0 = __SMUAD(k_3_1, i2_m_q1_q3_m_i0);		// 1: Rm[15:0]*Rs[15:0]+Rm[31:16]*Rs[31:16]

		// D_Q0 = 3 * (q2 + i1) - (i3 + q0)
		const uint32_t i3_p_q0_q2_p_i1 = __QADD16(i3_q2, q0_i1);	// 1: Rn[31:16]+Rm[31:16]:Rn[15:0]+Rm[15:0]
		const uint32_t d_q0 = __SMUSDX(i3_p_q0_q2_p_i1, k_3_1);		// 1: Rm[15:0]*Rs[31:16]–Rm[31:16]*RsX[15:0]
		const uint32_t d_q0_i0 = __PKHBT(d_i0, d_q0, 16);			// 1: (Rm<<16)[31:16]:Rn[15:0]

		const uint32_t i5_i4 = __SXTB16(q5_i5_q4_i4,  0);			// 1: (q5_i5_q4_i4 ror  0)[23:16]:(q5_i5_q4_i4 ror  0)[7:0]
		const uint32_t q4_q5 = __SXTB16(q5_i5_q4_i4, 24);			// 1: (q5_i5_q4_i4 ror 24)[23:16]:(q5_i5_q4_i4 ror 24)[7:0]
		const uint32_t q4_i5 = __PKHTB(q4_q5, i5_i4, 16);			// 1: Rn[31:16]:(Rm>>16)[15:0]
		const uint32_t q5_i4 = __PKHBT(i5_i4, q4_q5, 16);			// 1: (Rm<<16)[31:16]:Rn[15:0]

		// D_I1 = (i2 - q5) + 3 * (q3 - i4)
		const uint32_t i2_m_q5_q3_m_i4 = __QSUB16(i2_q3, q5_i4);	// 1: Rn[31:16]-Rm[31:16]:Rn[15:0]-Rm[15:0]
		const uint32_t d_i1 = __SMUADX(i2_m_q5_q3_m_i4, k_3_1);		// 1: Rm[15:0]*Rs[31:16]+Rm[31:16]*Rs[15:0]

		// D_Q1 = (i5 + q2) - 3 * (q4 + i3)
		const uint32_t q4_p_i3_i5_p_q2 = __QADD16(q4_i5, i3_q2);	// 1: Rn[31:16]+Rm[31:16]:Rn[15:0]+Rm[15:0]
		const uint32_t d_q1 = __SMUSD(k_3_1, q4_p_i3_i5_p_q2);		// 1: Rm[15:0]*Rs[15:0]–Rm[31:16]*Rs[31:16]
		const uint32_t d_q1_i1 = __PKHBT(d_i1, d_q1, 16);			// 1: (Rm<<16)[31:16]:Rn[15:0]
		*(dst_p++) = d_q0_i0;							// 3
		*(dst_p++) = d_q1_i1;

		q1_i0 = q5_i4;
		q0_i1 = q4_i5;
	}
	_q1_i0 = q1_i0;
	_q0_i1 = q0_i1;

	return { dst.p, src.count / 2, src.sampling_rate / 2 };
}

buffer_c16_t DecimateBy2CIC3::execute(
	const buffer_c16_t& src,
	const buffer_c16_t& dst
) {
	/* Complex non-recursive 3rd-order CIC filter (taps 1,3,3,1).
	 * Gain of 8.
	 * Consumes 16 bytes (4 s16:s16 samples) per loop iteration,
	 * Produces  8 bytes (2 s16:s16 samples) per loop iteration.
	 */
	uint32_t t1 = _iq0;
	uint32_t t2 = _iq1;
	uint32_t t3, t4;
	const uint32_t taps = 0x00000003;
	auto s = src.p;
	auto d = dst.p;
	const auto d_end = &dst.p[src.count / 2];
	uint32_t i, q;
	while(d < d_end) {
		i = __SXTH(t1, 0);			/* 1: I0 */
		q = __SXTH(t1, 16);			/* 1: Q0 */
		i = __SMLABB(t2, taps, i);	/* 1: I1*3 + I0 */
		q = __SMLATB(t2, taps, q);	/* 1: Q1*3 + Q0 */

		t3 = *__SIMD32(s)++;		/* 3: Q2:I2 */
		t4 = *__SIMD32(s)++;		/*    Q3:I3 */

		i = __SMLABB(t3, taps, i);	/* 1: I2*3 + I1*3 + I0 */
		q = __SMLATB(t3, taps, q);	/* 1: Q2*3 + Q1*3 + Q0 */
		int32_t si0 = __SXTAH(i, t4,  0);		/* 1: I3 + Q2*3 + Q1*3 + Q0 */
		int32_t sq0 = __SXTAH(q, t4, 16);		/* 1: Q3 + Q2*3 + Q1*3 + Q0 */
		i = __BFI(si0 / 8, sq0 / 8, 16, 16);	/* 1: D2_Q0:D2_I0 */
		*__SIMD32(d)++ = i;			/* D2_Q0:D2_I0 */

		i = __SXTH(t3, 0);			/* 1: I2 */
		q = __SXTH(t3, 16);			/* 1: Q2 */
		i = __SMLABB(t4, taps, i);	/* 1: I3*3 + I2 */
		q = __SMLATB(t4, taps, q);	/* 1: Q3*3 + Q2 */

		t1 = *__SIMD32(s)++;		/* 3: Q4:I4 */
		t2 = *__SIMD32(s)++;		/*    Q5:I5 */

		i = __SMLABB(t1, taps, i);	/* 1: I4*3 + I3*3 + I2 */
		q = __SMLATB(t1, taps, q);	/* 1: Q4*3 + Q3*3 + Q2 */
		int32_t si1 = __SXTAH(i, t2, 0) ;		/* 1: I5 + Q4*3 + Q3*3 + Q2 */
		int32_t sq1 = __SXTAH(q, t2, 16);		/* 1: Q5 + Q4*3 + Q3*3 + Q2 */
		i = __BFI(si1 / 8, sq1 / 8, 16, 16);	/* 1: D2_Q1:D2_I1 */
		*__SIMD32(d)++ = i;			/* D2_Q1:D2_I1 */
	}
	_iq0 = t1;
	_iq1 = t2;

	return { dst.p, src.count / 2, src.sampling_rate / 2 };
}

void FIR64AndDecimateBy2Real::configure(
	const std::array<int16_t, taps_count>& new_taps
) {
	std::copy(new_taps.cbegin(), new_taps.cend(), taps.begin());
}

buffer_s16_t FIR64AndDecimateBy2Real::execute(
	const buffer_s16_t& src,
	const buffer_s16_t& dst
) {
	/* int16_t input (sample count "n" must be multiple of 4)
	 * -> int16_t output, decimated by 2.
	 * taps are normalized to 1 << 16 == 1.0.
	 */
	auto src_p = src.p;
	auto dst_p = dst.p;
	int32_t n = src.count;
	for(; n>0; n-=2) {
		z[taps_count-2] = *(src_p++);
		z[taps_count-1] = *(src_p++);

		int32_t t = 0;
		for(size_t j=0; j<taps_count; j+=4) {
			t += z[j+0] * taps[j+0];
			t += z[j+1] * taps[j+1];
			t += z[j+2] * taps[j+2];
			t += z[j+3] * taps[j+3];

			z[j+0] = z[j+0+2];
			z[j+1] = z[j+1+2];
			z[j+2] = z[j+2+2];
			z[j+3] = z[j+3+2];
		}
		*(dst_p++) = t / 65536;
	}

	return { dst.p, src.count / 2, src.sampling_rate / 2 };
}

void FIRAndDecimateComplex::configure(
	const int16_t* const taps,
	const size_t taps_count,
	const size_t decimation_factor
) {
	samples_ = std::make_unique<samples_t>(taps_count);
	taps_reversed_ = std::make_unique<taps_t>(taps_count);
	taps_count_ = taps_count;
	decimation_factor_ = decimation_factor;
	std::reverse_copy(&taps[0], &taps[taps_count], &taps_reversed_[0]);
}

buffer_c16_t FIRAndDecimateComplex::execute(
	const buffer_c16_t& src,
	const buffer_c16_t& dst
) {
	/* int16_t input (sample count "n" must be multiple of decimation_factor)
	 * -> int16_t output, decimated by decimation_factor.
	 * taps are normalized to 1 << 16 == 1.0.
	 */
	const auto output_sampling_rate = src.sampling_rate / decimation_factor_;
	const size_t output_samples = src.count / decimation_factor_;
	
	sample_t* dst_p = dst.p;
	const buffer_c16_t result { dst.p, output_samples, output_sampling_rate };

	const sample_t* src_p = src.p;
	size_t outer_count = output_samples;
	while(outer_count > 0) {
		/* Put new samples into delay buffer */
		auto z_new_p = &samples_[taps_count_ - decimation_factor_];
		for(size_t i=0; i<decimation_factor_; i++) {
			*__SIMD32(z_new_p)++ = *__SIMD32(src_p)++;
		}

		size_t loop_count = taps_count_ / 8;
		auto t_p = &taps_reversed_[0];
		auto z_p = &samples_[0];

		int64_t t_real = 0;
		int64_t t_imag = 0;

		while(loop_count > 0) {
			const auto tap0 = *__SIMD32(t_p)++;
			const auto sample0 = *__SIMD32(z_p)++;
			const auto tap1 = *__SIMD32(t_p)++;
			const auto sample1 = *__SIMD32(z_p)++;
			t_real = __SMLSLD(sample0, tap0, t_real);
			t_imag = __SMLALDX(sample0, tap0, t_imag);
			t_real = __SMLSLD(sample1, tap1, t_real);
			t_imag = __SMLALDX(sample1, tap1, t_imag);

			const auto tap2 = *__SIMD32(t_p)++;
			const auto sample2 = *__SIMD32(z_p)++;
			const auto tap3 = *__SIMD32(t_p)++;
			const auto sample3 = *__SIMD32(z_p)++;
			t_real = __SMLSLD(sample2, tap2, t_real);
			t_imag = __SMLALDX(sample2, tap2, t_imag);
			t_real = __SMLSLD(sample3, tap3, t_real);
			t_imag = __SMLALDX(sample3, tap3, t_imag);

			const auto tap4 = *__SIMD32(t_p)++;
			const auto sample4 = *__SIMD32(z_p)++;
			const auto tap5 = *__SIMD32(t_p)++;
			const auto sample5 = *__SIMD32(z_p)++;
			t_real = __SMLSLD(sample4, tap4, t_real);
			t_imag = __SMLALDX(sample4, tap4, t_imag);
			t_real = __SMLSLD(sample5, tap5, t_real);
			t_imag = __SMLALDX(sample5, tap5, t_imag);

			const auto tap6 = *__SIMD32(t_p)++;
			const auto sample6 = *__SIMD32(z_p)++;
			const auto tap7 = *__SIMD32(t_p)++;
			const auto sample7 = *__SIMD32(z_p)++;
			t_real = __SMLSLD(sample6, tap6, t_real);
			t_imag = __SMLALDX(sample6, tap6, t_imag);
			t_real = __SMLSLD(sample7, tap7, t_real);
			t_imag = __SMLALDX(sample7, tap7, t_imag);

			loop_count--;
		}

		/* TODO: Re-evaluate whether saturation is performed, normalization,
		 * all that jazz.
		 */
		const int32_t r = t_real >> 16;
		const int32_t i = t_imag >> 16;
		const int32_t r_sat = __SSAT(r, 16);
		const int32_t i_sat = __SSAT(i, 16);
		*__SIMD32(dst_p)++ = __PKHBT(
			r_sat,
			i_sat,
			16
		);

		/* Shift sample buffer left/down by decimation factor. */
		const size_t unroll_factor = 4;
		size_t shift_count = (taps_count_ - decimation_factor_) / unroll_factor;

		sample_t* t = &samples_[0];
		const sample_t* s = &samples_[decimation_factor_];
		
		while(shift_count > 0) {
			*__SIMD32(t)++ = *__SIMD32(s)++;
			*__SIMD32(t)++ = *__SIMD32(s)++;
			*__SIMD32(t)++ = *__SIMD32(s)++;
			*__SIMD32(t)++ = *__SIMD32(s)++;
			shift_count--;
		}

		shift_count = (taps_count_ - decimation_factor_) % unroll_factor;
		while(shift_count > 0) {
			*(t++) = *(s++);
			shift_count--;
		}

		outer_count--;
	}

	return result;
}

buffer_s16_t DecimateBy2CIC4Real::execute(
	const buffer_s16_t& src,
	const buffer_s16_t& dst
) {
	auto src_p = src.p;
	auto dst_p = dst.p;
	int32_t n = src.count;
	for(; n>0; n-=2) {
		/* TODO: Probably a lot of room to optimize... */
		z[0] = z[2];
		z[1] = z[3];
		z[2] = z[4];
		z[3] = *(src_p++);
		z[4] = *(src_p++);

		int32_t t = z[0] + z[1] * 4 + z[2] * 6 + z[3] * 4 + z[4];
		*(dst_p++) = t / 16;
	}

	return { dst.p, src.count / 2, src.sampling_rate / 2 };
}

} /* namespace decimate */
} /* namespace dsp */<|MERGE_RESOLUTION|>--- conflicted
+++ resolved
@@ -179,13 +179,6 @@
 
 // FIRC8xR16x24FS4Decim4 //////////////////////////////////////////////////
 
-<<<<<<< HEAD
-FIRC8xR16x24FS4Decim4::FIRC8xR16x24FS4Decim4() {
-	z_.fill({});
-}
-
-=======
->>>>>>> 1d2dd4e1
 void FIRC8xR16x24FS4Decim4::configure(
 	const std::array<tap_t, taps_count>& taps,
 	const int32_t scale,
@@ -199,10 +192,7 @@
 		taps_[i+3] =  taps[i+3] * negate_factor;
 	}
 	output_scale = scale;
-<<<<<<< HEAD
-=======
 	z_.fill({});
->>>>>>> 1d2dd4e1
 }
 
 buffer_c16_t FIRC8xR16x24FS4Decim4::execute(
@@ -251,13 +241,6 @@
 
 // FIRC8xR16x24FS4Decim8 //////////////////////////////////////////////////
 
-<<<<<<< HEAD
-FIRC8xR16x24FS4Decim8::FIRC8xR16x24FS4Decim8() {
-	z_.fill({});
-}
-
-=======
->>>>>>> 1d2dd4e1
 void FIRC8xR16x24FS4Decim8::configure(
 	const std::array<tap_t, taps_count>& taps,
 	const int32_t scale,
@@ -271,10 +254,7 @@
 		taps_[i+3] =  taps[i+3] * negate_factor;
 	}
 	output_scale = scale;
-<<<<<<< HEAD
-=======
 	z_.fill({});
->>>>>>> 1d2dd4e1
 }
 
 buffer_c16_t FIRC8xR16x24FS4Decim8::execute(
@@ -323,23 +303,13 @@
 
 // FIRC16xR16x16Decim2 ////////////////////////////////////////////////////
 
-<<<<<<< HEAD
-FIRC16xR16x16Decim2::FIRC16xR16x16Decim2() {
-	z_.fill({});
-}
-
-=======
->>>>>>> 1d2dd4e1
 void FIRC16xR16x16Decim2::configure(
 	const std::array<tap_t, taps_count>& taps,
 	const int32_t scale
 ) {
 	std::copy(taps.cbegin(), taps.cend(), taps_.begin());
 	output_scale = scale;
-<<<<<<< HEAD
-=======
 	z_.fill({});
->>>>>>> 1d2dd4e1
 }
 
 buffer_c16_t FIRC16xR16x16Decim2::execute(
@@ -384,23 +354,13 @@
 
 // FIRC16xR16x32Decim8 ////////////////////////////////////////////////////
 
-<<<<<<< HEAD
-FIRC16xR16x32Decim8::FIRC16xR16x32Decim8() {
-	z_.fill({});
-}
-
-=======
->>>>>>> 1d2dd4e1
 void FIRC16xR16x32Decim8::configure(
 	const std::array<tap_t, taps_count>& taps,
 	const int32_t scale
 ) {
 	std::copy(taps.cbegin(), taps.cend(), taps_.begin());
 	output_scale = scale;
-<<<<<<< HEAD
-=======
 	z_.fill({});
->>>>>>> 1d2dd4e1
 }
 
 buffer_c16_t FIRC16xR16x32Decim8::execute(
@@ -685,18 +645,6 @@
 	return { dst.p, src.count / 2, src.sampling_rate / 2 };
 }
 
-void FIRAndDecimateComplex::configure(
-	const int16_t* const taps,
-	const size_t taps_count,
-	const size_t decimation_factor
-) {
-	samples_ = std::make_unique<samples_t>(taps_count);
-	taps_reversed_ = std::make_unique<taps_t>(taps_count);
-	taps_count_ = taps_count;
-	decimation_factor_ = decimation_factor;
-	std::reverse_copy(&taps[0], &taps[taps_count], &taps_reversed_[0]);
-}
-
 buffer_c16_t FIRAndDecimateComplex::execute(
 	const buffer_c16_t& src,
 	const buffer_c16_t& dst
